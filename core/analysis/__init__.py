--- conflicted
+++ resolved
@@ -5,492 +5,7 @@
 and extracting insights.
 """
 
-<<<<<<< HEAD
-from typing import Dict, List, Any, Optional, Union
-import logging
-import uuid
-from datetime import datetime
-import os
-import json
-import re
-from .topic_modeling import (
-    Topic, 
-    TopicModelingResult, 
-    TopicModeler, 
-    identify_topics, 
-    load_documents_from_pb
-)
 
-logger = logging.getLogger(__name__)
-
-class Entity:
-    """Represents an entity extracted from data."""
-    
-    def __init__(
-        self,
-        entity_id: str,
-        name: str,
-        entity_type: str,
-        sources: List[str],
-        metadata: Optional[Dict[str, Any]] = None,
-        timestamp: Optional[datetime] = None
-    ):
-        """Initialize an entity."""
-        self.entity_id = entity_id
-        self.name = name
-        self.entity_type = entity_type
-        self.sources = sources
-        self.metadata = metadata or {}
-        self.timestamp = timestamp or datetime.now()
-        self.relationships: List[Relationship] = []
-        
-    def to_dict(self) -> Dict[str, Any]:
-        """Convert the entity to a dictionary."""
-        return {
-            "entity_id": self.entity_id,
-            "name": self.name,
-            "entity_type": self.entity_type,
-            "sources": self.sources,
-            "metadata": self.metadata,
-            "timestamp": self.timestamp.isoformat() if self.timestamp else None,
-            "relationships": [rel.to_dict() for rel in self.relationships]
-        }
-    
-    @classmethod
-    def from_dict(cls, data: Dict[str, Any]) -> 'Entity':
-        """Create an entity from a dictionary."""
-        timestamp = None
-        if data.get("timestamp"):
-            try:
-                timestamp = datetime.fromisoformat(data["timestamp"])
-            except (ValueError, TypeError):
-                pass
-                
-        entity = cls(
-            entity_id=data["entity_id"],
-            name=data["name"],
-            entity_type=data["entity_type"],
-            sources=data["sources"],
-            metadata=data.get("metadata", {}),
-            timestamp=timestamp
-        )
-        
-        # Add relationships
-        for rel_data in data.get("relationships", []):
-            relationship = Relationship.from_dict(rel_data)
-            entity.relationships.append(relationship)
-        
-        return entity
-
-
-class Relationship:
-    """Represents a relationship between entities."""
-    
-    def __init__(
-        self,
-        relationship_id: str,
-        source_id: str,
-        target_id: str,
-        relationship_type: str,
-        metadata: Optional[Dict[str, Any]] = None,
-        timestamp: Optional[datetime] = None
-    ):
-        """Initialize a relationship."""
-        self.relationship_id = relationship_id
-        self.source_id = source_id
-        self.target_id = target_id
-        self.relationship_type = relationship_type
-        self.metadata = metadata or {}
-        self.timestamp = timestamp or datetime.now()
-        
-    def to_dict(self) -> Dict[str, Any]:
-        """Convert the relationship to a dictionary."""
-        return {
-            "relationship_id": self.relationship_id,
-            "source_id": self.source_id,
-            "target_id": self.target_id,
-            "relationship_type": self.relationship_type,
-            "metadata": self.metadata,
-            "timestamp": self.timestamp.isoformat() if self.timestamp else None
-        }
-    
-    @classmethod
-    def from_dict(cls, data: Dict[str, Any]) -> 'Relationship':
-        """Create a relationship from a dictionary."""
-        timestamp = None
-        if data.get("timestamp"):
-            try:
-                timestamp = datetime.fromisoformat(data["timestamp"])
-            except (ValueError, TypeError):
-                pass
-                
-        return cls(
-            relationship_id=data["relationship_id"],
-            source_id=data["source_id"],
-            target_id=data["target_id"],
-            relationship_type=data["relationship_type"],
-            metadata=data.get("metadata", {}),
-            timestamp=timestamp
-        )
-
-
-class KnowledgeGraph:
-    """Represents a knowledge graph of entities and relationships."""
-    
-    def __init__(self, name: str, description: str = ""):
-        """Initialize a knowledge graph."""
-        self.name = name
-        self.description = description
-        self.entities: Dict[str, Entity] = {}
-        self.created_at = datetime.now()
-        self.updated_at = datetime.now()
-        
-    def add_entity(self, entity: Entity) -> None:
-        """Add an entity to the graph."""
-        self.entities[entity.entity_id] = entity
-        self.updated_at = datetime.now()
-        
-    def get_entity(self, entity_id: str) -> Optional[Entity]:
-        """Get an entity by ID."""
-        return self.entities.get(entity_id)
-    
-    def add_relationship(self, relationship: Relationship) -> None:
-        """Add a relationship to the graph."""
-        source_entity = self.get_entity(relationship.source_id)
-        target_entity = self.get_entity(relationship.target_id)
-        
-        if source_entity and target_entity:
-            source_entity.relationships.append(relationship)
-            self.updated_at = datetime.now()
-        else:
-            logger.warning(f"Cannot add relationship: source or target entity not found")
-    
-    def get_relationships(self, entity_id: str) -> List[Relationship]:
-        """Get all relationships for an entity."""
-        entity = self.get_entity(entity_id)
-        if entity:
-            return entity.relationships
-        return []
-    
-    def to_dict(self) -> Dict[str, Any]:
-        """Convert the knowledge graph to a dictionary."""
-        return {
-            "name": self.name,
-            "description": self.description,
-            "entities": [entity.to_dict() for entity in self.entities.values()],
-            "created_at": self.created_at.isoformat(),
-            "updated_at": self.updated_at.isoformat()
-        }
-    
-    @classmethod
-    def from_dict(cls, data: Dict[str, Any]) -> 'KnowledgeGraph':
-        """Create a knowledge graph from a dictionary."""
-        graph = cls(
-            name=data["name"],
-            description=data.get("description", "")
-        )
-        
-        # Set timestamps
-        if data.get("created_at"):
-            try:
-                graph.created_at = datetime.fromisoformat(data["created_at"])
-            except (ValueError, TypeError):
-                pass
-                
-        if data.get("updated_at"):
-            try:
-                graph.updated_at = datetime.fromisoformat(data["updated_at"])
-            except (ValueError, TypeError):
-                pass
-        
-        # Add entities
-        for entity_data in data.get("entities", []):
-            entity = Entity.from_dict(entity_data)
-            graph.entities[entity.entity_id] = entity
-        
-        return graph
-    
-    def save(self, filepath: str) -> None:
-        """Save the knowledge graph to a file."""
-        try:
-            with open(filepath, 'w', encoding='utf-8') as f:
-                json.dump(self.to_dict(), f, ensure_ascii=False, indent=2)
-            logger.info(f"Knowledge graph saved to {filepath}")
-        except Exception as e:
-            logger.error(f"Error saving knowledge graph: {e}")
-    
-    @classmethod
-    def load(cls, filepath: str) -> Optional['KnowledgeGraph']:
-        """Load a knowledge graph from a file."""
-        try:
-            with open(filepath, 'r', encoding='utf-8') as f:
-                data = json.load(f)
-            graph = cls.from_dict(data)
-            logger.info(f"Knowledge graph loaded from {filepath}")
-            return graph
-        except Exception as e:
-            logger.error(f"Error loading knowledge graph: {e}")
-            return None
-
-
-class CrossSourceAnalyzer:
-    """Analyzes data across different sources."""
-    
-    def __init__(self, config: Optional[Dict[str, Any]] = None):
-        """Initialize the cross-source analyzer."""
-        self.config = config or {}
-        self.knowledge_graph = KnowledgeGraph(
-            name=self.config.get("graph_name", "Wiseflow Knowledge Graph"),
-            description=self.config.get("graph_description", "Knowledge graph for cross-source analysis")
-        )
-        
-    def analyze(self, data_items: List[Dict[str, Any]]) -> KnowledgeGraph:
-        """Analyze data items and build a knowledge graph."""
-        # Extract entities from data items
-        entities = self._extract_entities(data_items)
-        
-        # Add entities to the knowledge graph
-        for entity in entities:
-            self.knowledge_graph.add_entity(entity)
-        
-        # Extract relationships between entities
-        relationships = self._extract_relationships(entities)
-        
-        # Add relationships to the knowledge graph
-        for relationship in relationships:
-            self.knowledge_graph.add_relationship(relationship)
-        
-        return self.knowledge_graph
-    
-    def _extract_entities(self, data_items: List[Dict[str, Any]]) -> List[Entity]:
-        """Extract entities from data items."""
-        entities = []
-        
-        for item in data_items:
-            try:
-                # Extract basic metadata
-                source_id = item.get("source_id", "")
-                content = item.get("content", "")
-                metadata = item.get("metadata", {})
-                source_type = metadata.get("type", "")
-                
-                # Extract entities based on source type
-                if source_type == "paper":
-                    # Extract authors
-                    authors = metadata.get("authors", [])
-                    for author in authors:
-                        entity_id = f"author_{uuid.uuid4().hex[:8]}"
-                        entity = Entity(
-                            entity_id=entity_id,
-                            name=author,
-                            entity_type="person",
-                            sources=[source_id],
-                            metadata={
-                                "role": "author",
-                                "source_type": source_type
-                            }
-                        )
-                        entities.append(entity)
-                    
-                    # Extract the paper itself as an entity
-                    title = metadata.get("title", "")
-                    if title:
-                        entity_id = f"paper_{uuid.uuid4().hex[:8]}"
-                        entity = Entity(
-                            entity_id=entity_id,
-                            name=title,
-                            entity_type="paper",
-                            sources=[source_id],
-                            metadata={
-                                "journal": metadata.get("journal", ""),
-                                "published": metadata.get("published", ""),
-                                "doi": metadata.get("doi", ""),
-                                "pmid": metadata.get("pmid", ""),
-                                "source_type": source_type
-                            }
-                        )
-                        entities.append(entity)
-                
-                elif source_type == "video":
-                    # Extract the video as an entity
-                    title = metadata.get("title", "")
-                    if title:
-                        entity_id = f"video_{uuid.uuid4().hex[:8]}"
-                        entity = Entity(
-                            entity_id=entity_id,
-                            name=title,
-                            entity_type="video",
-                            sources=[source_id],
-                            metadata={
-                                "channel": metadata.get("channel", ""),
-                                "published_at": metadata.get("published_at", ""),
-                                "video_id": metadata.get("video_id", ""),
-                                "source_type": source_type
-                            }
-                        )
-                        entities.append(entity)
-                    
-                    # Extract the channel as an entity
-                    channel = metadata.get("channel", "")
-                    if channel:
-                        entity_id = f"channel_{uuid.uuid4().hex[:8]}"
-                        entity = Entity(
-                            entity_id=entity_id,
-                            name=channel,
-                            entity_type="channel",
-                            sources=[source_id],
-                            metadata={
-                                "source_type": source_type
-                            }
-                        )
-                        entities.append(entity)
-                
-                elif source_type == "code":
-                    # Extract the code file as an entity
-                    name = metadata.get("name", "")
-                    if name:
-                        entity_id = f"code_{uuid.uuid4().hex[:8]}"
-                        entity = Entity(
-                            entity_id=entity_id,
-                            name=name,
-                            entity_type="code",
-                            sources=[source_id],
-                            metadata={
-                                "repo": metadata.get("repo", ""),
-                                "path": metadata.get("path", ""),
-                                "sha": metadata.get("sha", ""),
-                                "source_type": source_type
-                            }
-                        )
-                        entities.append(entity)
-                
-                # Extract common entities from content (simplified)
-                # In a real implementation, you would use NLP techniques
-                # to extract entities from the content
-                
-                # For demonstration, we'll just extract some basic patterns
-                
-                # Extract URLs
-                url_pattern = r'https?://[^\s)"]+'
-                urls = re.findall(url_pattern, content)
-                for url in urls:
-                    entity_id = f"url_{uuid.uuid4().hex[:8]}"
-                    entity = Entity(
-                        entity_id=entity_id,
-                        name=url,
-                        entity_type="url",
-                        sources=[source_id],
-                        metadata={
-                            "source_type": source_type
-                        }
-                    )
-                    entities.append(entity)
-                
-                # Extract email addresses
-                email_pattern = r'[a-zA-Z0-9._%+-]+@[a-zA-Z0-9.-]+\.[a-zA-Z]{2,}'
-                emails = re.findall(email_pattern, content)
-                for email in emails:
-                    entity_id = f"email_{uuid.uuid4().hex[:8]}"
-                    entity = Entity(
-                        entity_id=entity_id,
-                        name=email,
-                        entity_type="email",
-                        sources=[source_id],
-                        metadata={
-                            "source_type": source_type
-                        }
-                    )
-                    entities.append(entity)
-                
-            except Exception as e:
-                logger.error(f"Error extracting entities from data item: {e}")
-        
-        return entities
-    
-    def _extract_relationships(self, entities: List[Entity]) -> List[Relationship]:
-        """Extract relationships between entities."""
-        relationships = []
-        
-        # Create a dictionary of entities by name for quick lookup
-        entities_by_name = {}
-        for entity in entities:
-            if entity.name not in entities_by_name:
-                entities_by_name[entity.name] = []
-            entities_by_name[entity.name].append(entity)
-        
-        # Create a dictionary of entities by type for quick lookup
-        entities_by_type = {}
-        for entity in entities:
-            if entity.entity_type not in entities_by_type:
-                entities_by_type[entity.entity_type] = []
-            entities_by_type[entity.entity_type].append(entity)
-        
-        # Create relationships based on entity types
-        for entity in entities:
-            if entity.entity_type == "person" and entity.metadata.get("role") == "author":
-                # Find papers by this author
-                for paper_entity in entities_by_type.get("paper", []):
-                    if any(source in paper_entity.sources for source in entity.sources):
-                        relationship_id = f"rel_{uuid.uuid4().hex[:8]}"
-                        relationship = Relationship(
-                            relationship_id=relationship_id,
-                            source_id=entity.entity_id,
-                            target_id=paper_entity.entity_id,
-                            relationship_type="authored",
-                            metadata={
-                                "confidence": 1.0
-                            }
-                        )
-                        relationships.append(relationship)
-            
-            elif entity.entity_type == "video":
-                # Find the channel for this video
-                channel_name = entity.metadata.get("channel", "")
-                if channel_name:
-                    for channel_entity in entities_by_type.get("channel", []):
-                        if channel_entity.name == channel_name:
-                            relationship_id = f"rel_{uuid.uuid4().hex[:8]}"
-                            relationship = Relationship(
-                                relationship_id=relationship_id,
-                                source_id=channel_entity.entity_id,
-                                target_id=entity.entity_id,
-                                relationship_type="published",
-                                metadata={
-                                    "confidence": 1.0
-                                }
-                            )
-                            relationships.append(relationship)
-            
-            elif entity.entity_type == "code":
-                # Find the repository for this code file
-                repo_name = entity.metadata.get("repo", "")
-                if repo_name:
-                    for repo_entity in entities:
-                        if repo_entity.entity_type == "repository" and repo_entity.name == repo_name:
-                            relationship_id = f"rel_{uuid.uuid4().hex[:8]}"
-                            relationship = Relationship(
-                                relationship_id=relationship_id,
-                                source_id=repo_entity.entity_id,
-                                target_id=entity.entity_id,
-                                relationship_type="contains",
-                                metadata={
-                                    "confidence": 1.0
-                                }
-                            )
-                            relationships.append(relationship)
-        
-        return relationships
-    
-    def save_graph(self, filepath: str) -> None:
-        """Save the knowledge graph to a file."""
-        self.knowledge_graph.save(filepath)
-    
-    def load_graph(self, filepath: str) -> None:
-        """Load a knowledge graph from a file."""
-        graph = KnowledgeGraph.load(filepath)
-        if graph:
-            self.knowledge_graph = graph
-=======
 from .data_mining import (
     extract_entities as extract_entities_dm,
     extract_topics,
@@ -536,5 +51,4 @@
     'resolve_entity',
     'link_entities_across_sources',
     'manual_correction'
-]
->>>>>>> 8cfd9a9b
+]