--- conflicted
+++ resolved
@@ -6,24 +6,22 @@
 """
 
 import os
+import time
+import asyncio
 import logging
 import uuid
 import concurrent.futures
-
-
-
-
-from typing import Dict, Any, Optional, Callable, List, Set
-
+from typing import Dict, Any, Optional, Callable, List, Set, Union, Awaitable
 from datetime import datetime
+from enum import Enum, auto
 
 from core.config import config
 from core.task_manager import TaskPriority, TaskStatus
-from core.resource_monitor import resource_monitor
 from core.event_system import (
-    EventType, publish_sync,
+    EventType, Event, publish_sync,
     create_task_event
 )
+from core.utils.error_handling import handle_exceptions, TaskError
 
 # Import the unified task management system
 from core.task_management import (
@@ -57,39 +55,7 @@
         if self._initialized:
             return
             
-        # Initialize configuration
-        self.min_workers = config.get("MIN_THREAD_WORKERS", 2)
         self.max_workers = config.get("MAX_THREAD_WORKERS", os.cpu_count() or 4)
-<<<<<<< HEAD
-        self.initial_workers = config.get("INITIAL_THREAD_WORKERS", min(os.cpu_count() or 4, self.max_workers))
-        self.adaptive_scaling = config.get("ADAPTIVE_THREAD_SCALING", True)
-        self.scaling_interval = config.get("THREAD_SCALING_INTERVAL", 30.0)  # seconds
-        self.cpu_threshold_scale_down = config.get("CPU_THRESHOLD_SCALE_DOWN", 75.0)
-        self.cpu_threshold_scale_up = config.get("CPU_THRESHOLD_SCALE_UP", 30.0)
-        self.memory_threshold_scale_down = config.get("MEMORY_THRESHOLD_SCALE_DOWN", 80.0)
-        
-        # Initialize thread pool
-        self.current_workers = self.initial_workers
-        self.executor = concurrent.futures.ThreadPoolExecutor(max_workers=self.current_workers)
-        self.tasks: Dict[str, Dict[str, Any]] = {}
-        self.futures: Dict[str, concurrent.futures.Future] = {}
-        
-        # Initialize scaling
-        self.scaling_task = None
-        self.scaling_lock = threading.RLock()
-        self.last_scaling_time = time.time()
-        
-        # Initialize metrics
-        self.metrics = {
-            "total_tasks": 0,
-            "completed_tasks": 0,
-            "failed_tasks": 0,
-            "cancelled_tasks": 0,
-            "task_times": [],
-            "scaling_events": [],
-            "worker_history": [(datetime.now(), self.current_workers)]
-        }
-=======
         self.tasks: Dict[str, Dict[str, Any]] = {}
         self.futures: Dict[str, concurrent.futures.Future] = {}
         
@@ -98,101 +64,10 @@
             max_concurrent_tasks=self.max_workers,
             default_executor_type="thread_pool"
         )
->>>>>>> 301fd5bf
         
         self._initialized = True
         
-        # Start adaptive scaling if enabled
-        if self.adaptive_scaling:
-            self._start_adaptive_scaling()
-        
-        logger.info(f"Thread pool manager initialized with {self.current_workers} workers (min={self.min_workers}, max={self.max_workers})")
-    
-    def _start_adaptive_scaling(self):
-        """Start adaptive scaling of the thread pool."""
-        if self.scaling_task is not None:
-            return
-        
-        def scaling_loop():
-            while True:
-                try:
-                    self._adjust_thread_pool()
-                    time.sleep(self.scaling_interval)
-                except Exception as e:
-                    logger.error(f"Error in thread pool scaling: {e}")
-                    time.sleep(self.scaling_interval)
-        
-        self.scaling_task = threading.Thread(target=scaling_loop, daemon=True)
-        self.scaling_task.start()
-        logger.info("Adaptive thread pool scaling started")
-    
-    def _adjust_thread_pool(self):
-        """Adjust the thread pool size based on system load."""
-        with self.scaling_lock:
-            # Check if enough time has passed since the last scaling
-            current_time = time.time()
-            if current_time - self.last_scaling_time < self.scaling_interval:
-                return
-            
-            # Get current resource usage
-            resource_usage = resource_monitor.get_resource_usage()
-            cpu_percent = resource_usage["cpu"]["average"]
-            memory_percent = resource_usage["memory"]["average"]
-            
-            # Get recommended thread count from resource monitor
-            recommended_workers = resource_usage.get("recommended_thread_count")
-            
-            # Determine new worker count
-            new_workers = self.current_workers
-            
-            if recommended_workers is not None:
-                # Use recommended thread count if available
-                new_workers = recommended_workers
-            else:
-                # Scale down if CPU or memory usage is high
-                if cpu_percent > self.cpu_threshold_scale_down or memory_percent > self.memory_threshold_scale_down:
-                    new_workers = max(self.min_workers, int(self.current_workers * 0.75))
-                # Scale up if CPU usage is low and memory usage is acceptable
-                elif cpu_percent < self.cpu_threshold_scale_up and memory_percent < self.memory_threshold_scale_down:
-                    new_workers = min(self.max_workers, int(self.current_workers * 1.5))
-            
-            # Ensure worker count is within bounds
-            new_workers = max(self.min_workers, min(self.max_workers, new_workers))
-            
-            # Only adjust if the worker count has changed
-            if new_workers != self.current_workers:
-                logger.info(f"Adjusting thread pool size from {self.current_workers} to {new_workers} workers (CPU: {cpu_percent:.1f}%, Memory: {memory_percent:.1f}%)")
-                
-                # Create a new executor with the new worker count
-                new_executor = concurrent.futures.ThreadPoolExecutor(max_workers=new_workers)
-                
-                # Update the executor
-                old_executor = self.executor
-                self.executor = new_executor
-                self.current_workers = new_workers
-                
-                # Record scaling event
-                self.metrics["scaling_events"].append({
-                    "timestamp": datetime.now(),
-                    "old_workers": self.current_workers,
-                    "new_workers": new_workers,
-                    "cpu_percent": cpu_percent,
-                    "memory_percent": memory_percent
-                })
-                
-                # Record worker history
-                self.metrics["worker_history"].append((datetime.now(), new_workers))
-                
-                # Limit history size
-                if len(self.metrics["worker_history"]) > 100:
-                    self.metrics["worker_history"] = self.metrics["worker_history"][-100:]
-                
-                # Shutdown the old executor without waiting for tasks to complete
-                # (they will continue running)
-                old_executor.shutdown(wait=False)
-                
-                # Update last scaling time
-                self.last_scaling_time = current_time
+        logger.info(f"Thread pool manager initialized with {self.max_workers} workers")
     
     def submit(
         self,
@@ -259,25 +134,8 @@
         # Add task to manager
         self.tasks[task_id] = task
         
-<<<<<<< HEAD
-        # Submit task to executor
-        start_time = time.time()
-        future = self.executor.submit(func, *args, **kwargs)
-        self.futures[task_id] = future
-        
-        # Update task status
-        task["status"] = TaskStatus.RUNNING
-        task["started_at"] = datetime.now()
-        
-        # Add callback to handle completion
-        future.add_done_callback(lambda f: self._handle_completion(task_id, f, start_time))
-        
-        # Update metrics
-        self.metrics["total_tasks"] += 1
-=======
         # Execute the task
         asyncio.create_task(self._execute_task_async(task_id))
->>>>>>> 301fd5bf
         
         # Publish event
         try:
@@ -293,43 +151,21 @@
         logger.info(f"Task submitted to thread pool: {task_id} ({name})")
         return task_id
     
-<<<<<<< HEAD
-    def _handle_completion(self, task_id: str, future: concurrent.futures.Future, start_time: float):
-=======
     async def _execute_task_async(self, task_id: str):
->>>>>>> 301fd5bf
         """
         Execute a task asynchronously.
         
         Args:
-<<<<<<< HEAD
-            task_id: ID of the task
-            future: Future object for the task
-            start_time: Time when the task was started
-=======
             task_id: ID of the task to execute
->>>>>>> 301fd5bf
         """
         task = self.tasks.get(task_id)
         if not task:
             logger.warning(f"Task {task_id} not found for execution")
             return
         
-<<<<<<< HEAD
-        # Calculate task execution time
-        execution_time = time.time() - start_time
-        
-        # Update metrics
-        self.metrics["task_times"].append(execution_time)
-        
-        # Keep only the last 100 task times
-        if len(self.metrics["task_times"]) > 100:
-            self.metrics["task_times"] = self.metrics["task_times"][-100:]
-=======
         # Update task status
         task["status"] = TaskStatus.RUNNING
         task["started_at"] = datetime.now()
->>>>>>> 301fd5bf
         
         try:
             # Execute the task
@@ -339,48 +175,38 @@
             task["status"] = TaskStatus.COMPLETED
             task["completed_at"] = datetime.now()
             task["result"] = result
-            
-            # Update metrics
-            self.metrics["completed_tasks"] += 1
             
             # Publish event
             try:
                 event = create_task_event(
                     EventType.TASK_COMPLETED,
                     task_id,
-                    {"name": task["name"], "execution_time": execution_time}
+                    {"name": task["name"]}
                 )
                 publish_sync(event)
             except Exception as e:
                 logger.warning(f"Failed to publish task completed event: {e}")
             
-<<<<<<< HEAD
-            logger.info(f"Task completed: {task_id} ({task['name']}) in {execution_time:.2f}s")
-=======
             logger.info(f"Task completed: {task_id} ({task['name']})")
             
->>>>>>> 301fd5bf
         except Exception as e:
             # Update task
             task["status"] = TaskStatus.FAILED
             task["completed_at"] = datetime.now()
             task["error"] = str(e)
             
-            # Update metrics
-            self.metrics["failed_tasks"] += 1
-            
             # Publish event
             try:
                 event = create_task_event(
                     EventType.TASK_FAILED,
                     task_id,
-                    {"name": task["name"], "error": str(e), "execution_time": execution_time}
+                    {"name": task["name"], "error": str(e)}
                 )
                 publish_sync(event)
             except Exception as e:
                 logger.warning(f"Failed to publish task failed event: {e}")
             
-            logger.error(f"Task failed: {task_id} ({task['name']}): {e} in {execution_time:.2f}s")
+            logger.error(f"Task failed: {task_id} ({task['name']}): {e}")
     
     def cancel(self, task_id: str) -> bool:
         """
@@ -418,25 +244,6 @@
             if task:
                 task["status"] = TaskStatus.CANCELLED
                 task["completed_at"] = datetime.now()
-<<<<<<< HEAD
-            
-            # Update metrics
-            self.metrics["cancelled_tasks"] += 1
-            
-            # Publish event
-            try:
-                event = create_task_event(
-                    EventType.TASK_FAILED,
-                    task_id,
-                    {"name": task["name"] if task else "Unknown", "reason": "cancelled"}
-                )
-                publish_sync(event)
-            except Exception as e:
-                logger.warning(f"Failed to publish task cancelled event: {e}")
-            
-            logger.info(f"Task cancelled: {task_id}")
-=======
->>>>>>> 301fd5bf
         
         return result
     
@@ -545,72 +352,6 @@
         """
         return {task_id: task for task_id, task in self.tasks.items() if task["status"] == TaskStatus.CANCELLED}
     
-    def get_metrics(self) -> Dict[str, Any]:
-        """
-        Get performance metrics.
-        
-        Returns:
-            Dictionary with performance metrics
-        """
-        metrics = self.metrics.copy()
-        
-        # Calculate average task time
-        if metrics["task_times"]:
-            metrics["average_task_time"] = sum(metrics["task_times"]) / len(metrics["task_times"])
-        else:
-            metrics["average_task_time"] = 0
-        
-        # Add current worker count
-        metrics["current_workers"] = self.current_workers
-        metrics["min_workers"] = self.min_workers
-        metrics["max_workers"] = self.max_workers
-        
-        return metrics
-    
-    def set_worker_count(self, count: int) -> bool:
-        """
-        Manually set the worker count.
-        
-        Args:
-            count: New worker count
-            
-        Returns:
-            True if the worker count was changed, False otherwise
-        """
-        with self.scaling_lock:
-            # Ensure count is within bounds
-            count = max(self.min_workers, min(self.max_workers, count))
-            
-            # Only adjust if the worker count has changed
-            if count != self.current_workers:
-                logger.info(f"Manually adjusting thread pool size from {self.current_workers} to {count} workers")
-                
-                # Create a new executor with the new worker count
-                new_executor = concurrent.futures.ThreadPoolExecutor(max_workers=count)
-                
-                # Update the executor
-                old_executor = self.executor
-                self.executor = new_executor
-                self.current_workers = count
-                
-                # Record worker history
-                self.metrics["worker_history"].append((datetime.now(), count))
-                
-                # Limit history size
-                if len(self.metrics["worker_history"]) > 100:
-                    self.metrics["worker_history"] = self.metrics["worker_history"][-100:]
-                
-                # Shutdown the old executor without waiting for tasks to complete
-                # (they will continue running)
-                old_executor.shutdown(wait=False)
-                
-                # Update last scaling time
-                self.last_scaling_time = time.time()
-                
-                return True
-            
-            return False
-    
     def shutdown(self, wait: bool = True):
         """
         Shutdown the thread pool.
@@ -618,17 +359,8 @@
         Args:
             wait: Whether to wait for pending tasks to complete
         """
-<<<<<<< HEAD
-        # Stop adaptive scaling
-        if self.scaling_task is not None:
-            self.scaling_task = None
-        
-        # Shutdown the executor
-        self.executor.shutdown(wait=wait)
-=======
         # Delegate to unified task manager
         asyncio.create_task(self.unified_manager.stop())
->>>>>>> 301fd5bf
         logger.info(f"Thread pool manager shutdown (wait={wait})")
     
     def get_metrics(self) -> Dict[str, Any]:
