--- conflicted
+++ resolved
@@ -18,11 +18,7 @@
 from core.infrastructure.di.service_registration import register_services
 from core.infrastructure.config.configuration_service import ConfigurationService
 from core.api.controllers.information_controller import router as information_router
-<<<<<<< HEAD
-from core.api.controllers.parallel_research_controller import router as parallel_research_router
-=======
 from core.api.controllers.research_controller import router as research_router
->>>>>>> 1b3a8871
 
 logger = logging.getLogger(__name__)
 
@@ -78,10 +74,6 @@
         return response
     
     # Add routes
-<<<<<<< HEAD
-    app.include_router(information_router)
-    app.include_router(parallel_research_router)
-=======
     app.include_router(information_router, prefix="/api/v1")
     app.include_router(research_router, prefix="/api/v1")
     
@@ -90,7 +82,6 @@
     async def root():
         """Root endpoint."""
         return {"message": "Welcome to WiseFlow API", "version": "0.2.0"}
->>>>>>> 1b3a8871
     
     # Add health check endpoint
     @app.get("/health")
