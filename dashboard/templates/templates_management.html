<!DOCTYPE html>
<html lang="en">
<head>
    <meta charset="UTF-8">
    <meta name="viewport" content="width=device-width, initial-scale=1.0">
    <title>Wiseflow - Templates Management</title>
    <link href="https://cdn.jsdelivr.net/npm/bootstrap@5.3.0-alpha1/dist/css/bootstrap.min.css" rel="stylesheet">
    <link rel="stylesheet" href="https://cdn.jsdelivr.net/npm/bootstrap-icons@1.10.0/font/bootstrap-icons.css">
    <link rel="stylesheet" href="/static/css/dashboard.css">
    <style>
        .template-card {
            border: 1px solid #dee2e6;
            border-radius: 8px;
            margin-bottom: 15px;
            padding: 15px;
            background-color: #fff;
            transition: all 0.3s ease;
        }
        
        .template-card:hover {
            box-shadow: 0 5px 15px rgba(0, 0, 0, 0.1);
            transform: translateY(-2px);
        }
        
        .template-title {
            font-weight: bold;
            font-size: 1.1rem;
            margin-bottom: 5px;
        }
        
        .template-meta {
            color: #6c757d;
            font-size: 0.9rem;
            margin-bottom: 10px;
        }
        
        .template-actions {
            display: flex;
            gap: 10px;
        }
        
        .filter-section {
            background-color: #f8f9fa;
            padding: 15px;
            border-radius: 8px;
            margin-bottom: 20px;
        }
        
        .pagination-container {
            display: flex;
            justify-content: center;
            margin: 20px 0;
        }
        
        .bottom-actions {
            display: flex;
            justify-content: center;
            gap: 15px;
            margin-top: 20px;
        }
    </style>
</head>
<body>
    <nav class="navbar navbar-expand-lg navbar-dark">
        <div class="container-fluid">
            <a class="navbar-brand" href="#">Wiseflow Dashboard</a>
            <button class="navbar-toggler" type="button" data-bs-toggle="collapse" data-bs-target="#navbarNav">
                <span class="navbar-toggler-icon"></span>
            </button>
            <div class="collapse navbar-collapse" id="navbarNav">
                <ul class="navbar-nav">
                    <li class="nav-item">
                        <a class="nav-link" href="/">Home</a>
                    </li>
                    <li class="nav-item">
                        <a class="nav-link" href="/dashboard">Dashboard</a>
                    </li>
                    <li class="nav-item">
                        <a class="nav-link" href="/search">Search</a>
                    </li>
                    <li class="nav-item">
                        <a class="nav-link" href="/plugins">Plugins</a>
                    </li>
                    <li class="nav-item">
                        <a class="nav-link" href="/monitor">Monitor</a>
                    </li>
                    <li class="nav-item">
                        <a class="nav-link active" href="/templates">Templates</a>
                    </li>
                </ul>
            </div>
        </div>
    </nav>

    <div class="container-fluid">
        <div class="row">
            <div class="col-md-2 sidebar">
                <div class="sidebar-heading">Dashboards</div>
                <a href="/dashboard" class="sidebar-link">Overview</a>
                <a href="#" class="sidebar-link">Knowledge Graphs</a>
                <a href="#" class="sidebar-link">Trend Analysis</a>
                <a href="#" class="sidebar-link">Entity Analysis</a>
                
                <div class="sidebar-heading">Data Sources</div>
                <a href="/search" class="sidebar-link">GitHub</a>
                <a href="#" class="sidebar-link">WebSearch</a>
                <a href="#" class="sidebar-link">YouTube</a>
                <a href="#" class="sidebar-link">ArXiv</a>
                
                <div class="sidebar-heading">Management</div>
                <a href="/templates" class="sidebar-link active">Templates</a>
                <a href="#" class="sidebar-link">Database</a>
                <a href="#" class="sidebar-link">Settings</a>
            </div>
            
            <div class="col-md-10 main-content">
                <div class="container mt-4">
                    <h2>Saved Templates</h2>
                    
                    <div class="filter-section">
                        <div class="row">
                            <div class="col-md-8">
                                <div class="input-group">
                                    <span class="input-group-text">Filter:</span>
                                    <input type="text" class="form-control" placeholder="Search templates...">
                                </div>
                            </div>
                            <div class="col-md-4">
                                <div class="input-group">
                                    <span class="input-group-text">Type:</span>
                                    <select class="form-select">
                                        <option selected>All</option>
                                        <option>GitHub</option>
                                        <option>WebSearch</option>
                                        <option>YouTube</option>
                                        <option>ArXiv</option>
                                    </select>
                                </div>
                            </div>
                        </div>
                    </div>
                    
                    <div class="templates-container">
                        <!-- Template 1 -->
                        <div class="template-card">
                            <div class="template-title">GitHub - Python Framework Analysis</div>
                            <div class="template-meta">
                                <span class="badge bg-primary">GitHub</span>
                                <span class="ms-2">Created: 2025-04-15</span>
                                <span class="ms-2">Last Used: 2025-05-01</span>
                            </div>
                            <div class="template-actions">
                                <button class="btn btn-sm btn-outline-primary">Load</button>
                                <button class="btn btn-sm btn-outline-secondary">Edit</button>
                                <button class="btn btn-sm btn-outline-danger">Delete</button>
                            </div>
                        </div>
                        
                        <!-- Template 2 -->
                        <div class="template-card">
                            <div class="template-title">ArXiv - Latest LLM Research</div>
                            <div class="template-meta">
                                <span class="badge bg-success">ArXiv</span>
                                <span class="ms-2">Created: 2025-04-10</span>
                                <span class="ms-2">Last Used: 2025-04-28</span>
                            </div>
                            <div class="template-actions">
                                <button class="btn btn-sm btn-outline-primary">Load</button>
                                <button class="btn btn-sm btn-outline-secondary">Edit</button>
                                <button class="btn btn-sm btn-outline-danger">Delete</button>
                            </div>
                        </div>
                        
                        <!-- Template 3 -->
                        <div class="template-card">
                            <div class="template-title">WebSearch - RAG Implementation Patterns</div>
                            <div class="template-meta">
                                <span class="badge bg-info">WebSearch</span>
                                <span class="ms-2">Created: 2025-04-05</span>
                                <span class="ms-2">Last Used: 2025-04-22</span>
                            </div>
                            <div class="template-actions">
                                <button class="btn btn-sm btn-outline-primary">Load</button>
                                <button class="btn btn-sm btn-outline-secondary">Edit</button>
                                <button class="btn btn-sm btn-outline-danger">Delete</button>
                            </div>
                        </div>
                        
                        <!-- Template 4 -->
                        <div class="template-card">
                            <div class="template-title">YouTube - AI Agent Tutorials</div>
                            <div class="template-meta">
                                <span class="badge bg-danger">YouTube</span>
                                <span class="ms-2">Created: 2025-03-20</span>
                                <span class="ms-2">Last Used: 2025-04-18</span>
                            </div>
                            <div class="template-actions">
                                <button class="btn btn-sm btn-outline-primary">Load</button>
                                <button class="btn btn-sm btn-outline-secondary">Edit</button>
                                <button class="btn btn-sm btn-outline-danger">Delete</button>
                            </div>
                        </div>
                        
                        <!-- Template 5 -->
                        <div class="template-card">
                            <div class="template-title">GitHub - Vector Database Implementations</div>
                            <div class="template-meta">
                                <span class="badge bg-primary">GitHub</span>
                                <span class="ms-2">Created: 2025-03-15</span>
                                <span class="ms-2">Last Used: 2025-04-15</span>
                            </div>
                            <div class="template-actions">
                                <button class="btn btn-sm btn-outline-primary">Load</button>
                                <button class="btn btn-sm btn-outline-secondary">Edit</button>
                                <button class="btn btn-sm btn-outline-danger">Delete</button>
                            </div>
                        </div>
                    </div>
                    
                    <div class="pagination-container">
                        <nav aria-label="Template pagination">
                            <ul class="pagination">
                                <li class="page-item disabled">
                                    <a class="page-link" href="#" tabindex="-1" aria-disabled="true">Previous</a>
                                </li>
                                <li class="page-item active"><a class="page-link" href="#">1</a></li>
                                <li class="page-item"><a class="page-link" href="#">2</a></li>
                                <li class="page-item">
                                    <a class="page-link" href="#">Next</a>
                                </li>
                            </ul>
                        </nav>
                    </div>
                    
                    <div class="bottom-actions">
                        <button class="btn btn-outline-primary">
                            <i class="bi bi-download"></i> Export Templates
                        </button>
                        <button class="btn btn-outline-success">
                            <i class="bi bi-upload"></i> Import Templates
                        </button>
                    </div>
                </div>
            </div>
        </div>
    </div>

    <script src="https://cdn.jsdelivr.net/npm/bootstrap@5.3.0-alpha1/dist/js/bootstrap.bundle.min.js"></script>
    
<<<<<<< HEAD
    <!-- Core Utilities -->
    <script src="/static/js/utils.js"></script>
    <script src="/static/js/event_bus.js"></script>
    <script src="/static/js/state_manager.js"></script>
    <script src="/static/js/api_client.js"></script>
    
    <!-- Application Scripts -->
=======
    <!-- Shared modules -->
    <script src="/static/js/shared/utils.js"></script>
    <script src="/static/js/shared/event_bus.js"></script>
    <script src="/static/js/shared/state_manager.js"></script>
    <script src="/static/js/shared/api_service.js"></script>
    <script src="/static/js/shared/component_loader.js"></script>
    <script src="/static/js/shared/theme_manager.js"></script>
    
    <!-- Application scripts -->
>>>>>>> 267b2941
    <script src="/static/js/templates_management.js"></script>
    <script src="/static/js/app.js"></script>
</body>
</html><|MERGE_RESOLUTION|>--- conflicted
+++ resolved
@@ -3,243 +3,218 @@
 <head>
     <meta charset="UTF-8">
     <meta name="viewport" content="width=device-width, initial-scale=1.0">
-    <title>Wiseflow - Templates Management</title>
+    <title>Templates Management - WiseFlow</title>
     <link href="https://cdn.jsdelivr.net/npm/bootstrap@5.3.0-alpha1/dist/css/bootstrap.min.css" rel="stylesheet">
-    <link rel="stylesheet" href="https://cdn.jsdelivr.net/npm/bootstrap-icons@1.10.0/font/bootstrap-icons.css">
-    <link rel="stylesheet" href="/static/css/dashboard.css">
-    <style>
-        .template-card {
-            border: 1px solid #dee2e6;
-            border-radius: 8px;
-            margin-bottom: 15px;
-            padding: 15px;
-            background-color: #fff;
-            transition: all 0.3s ease;
-        }
-        
-        .template-card:hover {
-            box-shadow: 0 5px 15px rgba(0, 0, 0, 0.1);
-            transform: translateY(-2px);
-        }
-        
-        .template-title {
-            font-weight: bold;
-            font-size: 1.1rem;
-            margin-bottom: 5px;
-        }
-        
-        .template-meta {
-            color: #6c757d;
-            font-size: 0.9rem;
-            margin-bottom: 10px;
-        }
-        
-        .template-actions {
-            display: flex;
-            gap: 10px;
-        }
-        
-        .filter-section {
-            background-color: #f8f9fa;
-            padding: 15px;
-            border-radius: 8px;
-            margin-bottom: 20px;
-        }
-        
-        .pagination-container {
-            display: flex;
-            justify-content: center;
-            margin: 20px 0;
-        }
-        
-        .bottom-actions {
-            display: flex;
-            justify-content: center;
-            gap: 15px;
-            margin-top: 20px;
-        }
-    </style>
+    <link href="https://cdn.jsdelivr.net/npm/bootstrap-icons@1.10.3/font/bootstrap-icons.css" rel="stylesheet">
+    <link rel="stylesheet" href="/static/css/templates_management.css">
 </head>
 <body>
-    <nav class="navbar navbar-expand-lg navbar-dark">
+    <nav class="navbar navbar-expand-lg navbar-dark bg-dark">
         <div class="container-fluid">
-            <a class="navbar-brand" href="#">Wiseflow Dashboard</a>
-            <button class="navbar-toggler" type="button" data-bs-toggle="collapse" data-bs-target="#navbarNav">
+            <a class="navbar-brand" href="#">WiseFlow</a>
+            <button class="navbar-toggler" type="button" data-bs-toggle="collapse" data-bs-target="#navbarNav" aria-controls="navbarNav" aria-expanded="false" aria-label="Toggle navigation">
                 <span class="navbar-toggler-icon"></span>
             </button>
             <div class="collapse navbar-collapse" id="navbarNav">
                 <ul class="navbar-nav">
                     <li class="nav-item">
-                        <a class="nav-link" href="/">Home</a>
-                    </li>
-                    <li class="nav-item">
                         <a class="nav-link" href="/dashboard">Dashboard</a>
                     </li>
                     <li class="nav-item">
-                        <a class="nav-link" href="/search">Search</a>
-                    </li>
-                    <li class="nav-item">
-                        <a class="nav-link" href="/plugins">Plugins</a>
-                    </li>
-                    <li class="nav-item">
-                        <a class="nav-link" href="/monitor">Monitor</a>
-                    </li>
-                    <li class="nav-item">
-                        <a class="nav-link active" href="/templates">Templates</a>
+                        <a class="nav-link" href="/data-mining">Data Mining</a>
+                    </li>
+                    <li class="nav-item">
+                        <a class="nav-link active" aria-current="page" href="/templates">Templates</a>
+                    </li>
+                    <li class="nav-item">
+                        <a class="nav-link" href="/settings">Settings</a>
                     </li>
                 </ul>
             </div>
         </div>
     </nav>
 
-    <div class="container-fluid">
+    <div class="container-fluid mt-4">
         <div class="row">
-            <div class="col-md-2 sidebar">
-                <div class="sidebar-heading">Dashboards</div>
-                <a href="/dashboard" class="sidebar-link">Overview</a>
-                <a href="#" class="sidebar-link">Knowledge Graphs</a>
-                <a href="#" class="sidebar-link">Trend Analysis</a>
-                <a href="#" class="sidebar-link">Entity Analysis</a>
-                
-                <div class="sidebar-heading">Data Sources</div>
-                <a href="/search" class="sidebar-link">GitHub</a>
-                <a href="#" class="sidebar-link">WebSearch</a>
-                <a href="#" class="sidebar-link">YouTube</a>
-                <a href="#" class="sidebar-link">ArXiv</a>
-                
-                <div class="sidebar-heading">Management</div>
-                <a href="/templates" class="sidebar-link active">Templates</a>
-                <a href="#" class="sidebar-link">Database</a>
-                <a href="#" class="sidebar-link">Settings</a>
-            </div>
-            
-            <div class="col-md-10 main-content">
-                <div class="container mt-4">
-                    <h2>Saved Templates</h2>
-                    
-                    <div class="filter-section">
-                        <div class="row">
-                            <div class="col-md-8">
-                                <div class="input-group">
-                                    <span class="input-group-text">Filter:</span>
-                                    <input type="text" class="form-control" placeholder="Search templates...">
-                                </div>
-                            </div>
-                            <div class="col-md-4">
-                                <div class="input-group">
-                                    <span class="input-group-text">Type:</span>
-                                    <select class="form-select">
-                                        <option selected>All</option>
-                                        <option>GitHub</option>
-                                        <option>WebSearch</option>
-                                        <option>YouTube</option>
-                                        <option>ArXiv</option>
-                                    </select>
-                                </div>
-                            </div>
-                        </div>
-                    </div>
-                    
-                    <div class="templates-container">
-                        <!-- Template 1 -->
-                        <div class="template-card">
-                            <div class="template-title">GitHub - Python Framework Analysis</div>
-                            <div class="template-meta">
-                                <span class="badge bg-primary">GitHub</span>
-                                <span class="ms-2">Created: 2025-04-15</span>
-                                <span class="ms-2">Last Used: 2025-05-01</span>
-                            </div>
-                            <div class="template-actions">
-                                <button class="btn btn-sm btn-outline-primary">Load</button>
-                                <button class="btn btn-sm btn-outline-secondary">Edit</button>
-                                <button class="btn btn-sm btn-outline-danger">Delete</button>
-                            </div>
-                        </div>
-                        
-                        <!-- Template 2 -->
-                        <div class="template-card">
-                            <div class="template-title">ArXiv - Latest LLM Research</div>
-                            <div class="template-meta">
-                                <span class="badge bg-success">ArXiv</span>
-                                <span class="ms-2">Created: 2025-04-10</span>
-                                <span class="ms-2">Last Used: 2025-04-28</span>
-                            </div>
-                            <div class="template-actions">
-                                <button class="btn btn-sm btn-outline-primary">Load</button>
-                                <button class="btn btn-sm btn-outline-secondary">Edit</button>
-                                <button class="btn btn-sm btn-outline-danger">Delete</button>
-                            </div>
-                        </div>
-                        
-                        <!-- Template 3 -->
-                        <div class="template-card">
-                            <div class="template-title">WebSearch - RAG Implementation Patterns</div>
-                            <div class="template-meta">
-                                <span class="badge bg-info">WebSearch</span>
-                                <span class="ms-2">Created: 2025-04-05</span>
-                                <span class="ms-2">Last Used: 2025-04-22</span>
-                            </div>
-                            <div class="template-actions">
-                                <button class="btn btn-sm btn-outline-primary">Load</button>
-                                <button class="btn btn-sm btn-outline-secondary">Edit</button>
-                                <button class="btn btn-sm btn-outline-danger">Delete</button>
-                            </div>
-                        </div>
-                        
-                        <!-- Template 4 -->
-                        <div class="template-card">
-                            <div class="template-title">YouTube - AI Agent Tutorials</div>
-                            <div class="template-meta">
-                                <span class="badge bg-danger">YouTube</span>
-                                <span class="ms-2">Created: 2025-03-20</span>
-                                <span class="ms-2">Last Used: 2025-04-18</span>
-                            </div>
-                            <div class="template-actions">
-                                <button class="btn btn-sm btn-outline-primary">Load</button>
-                                <button class="btn btn-sm btn-outline-secondary">Edit</button>
-                                <button class="btn btn-sm btn-outline-danger">Delete</button>
-                            </div>
-                        </div>
-                        
-                        <!-- Template 5 -->
-                        <div class="template-card">
-                            <div class="template-title">GitHub - Vector Database Implementations</div>
-                            <div class="template-meta">
-                                <span class="badge bg-primary">GitHub</span>
-                                <span class="ms-2">Created: 2025-03-15</span>
-                                <span class="ms-2">Last Used: 2025-04-15</span>
-                            </div>
-                            <div class="template-actions">
-                                <button class="btn btn-sm btn-outline-primary">Load</button>
-                                <button class="btn btn-sm btn-outline-secondary">Edit</button>
-                                <button class="btn btn-sm btn-outline-danger">Delete</button>
-                            </div>
-                        </div>
-                    </div>
-                    
-                    <div class="pagination-container">
-                        <nav aria-label="Template pagination">
-                            <ul class="pagination">
-                                <li class="page-item disabled">
-                                    <a class="page-link" href="#" tabindex="-1" aria-disabled="true">Previous</a>
-                                </li>
-                                <li class="page-item active"><a class="page-link" href="#">1</a></li>
-                                <li class="page-item"><a class="page-link" href="#">2</a></li>
-                                <li class="page-item">
-                                    <a class="page-link" href="#">Next</a>
-                                </li>
-                            </ul>
-                        </nav>
-                    </div>
-                    
-                    <div class="bottom-actions">
-                        <button class="btn btn-outline-primary">
-                            <i class="bi bi-download"></i> Export Templates
-                        </button>
-                        <button class="btn btn-outline-success">
-                            <i class="bi bi-upload"></i> Import Templates
-                        </button>
-                    </div>
+            <div class="col-md-12">
+                <div class="card">
+                    <div class="card-header">
+                        <ul class="nav nav-tabs card-header-tabs" id="templates-tabs" role="tablist">
+                            <li class="nav-item" role="presentation">
+                                <button class="nav-link active" id="all-templates-tab" data-bs-toggle="tab" data-bs-target="#all-templates" type="button" role="tab" aria-controls="all-templates" aria-selected="true">All Templates</button>
+                            </li>
+                            <li class="nav-item" role="presentation">
+                                <button class="nav-link" id="github-templates-tab" data-bs-toggle="tab" data-bs-target="#github-templates" type="button" role="tab" aria-controls="github-templates" aria-selected="false">GitHub</button>
+                            </li>
+                            <li class="nav-item" role="presentation">
+                                <button class="nav-link" id="youtube-templates-tab" data-bs-toggle="tab" data-bs-target="#youtube-templates" type="button" role="tab" aria-controls="youtube-templates" aria-selected="false">YouTube</button>
+                            </li>
+                            <li class="nav-item" role="presentation">
+                                <button class="nav-link" id="arxiv-templates-tab" data-bs-toggle="tab" data-bs-target="#arxiv-templates" type="button" role="tab" aria-controls="arxiv-templates" aria-selected="false">ArXiv</button>
+                            </li>
+                            <li class="nav-item" role="presentation">
+                                <button class="nav-link" id="web-templates-tab" data-bs-toggle="tab" data-bs-target="#web-templates" type="button" role="tab" aria-controls="web-templates" aria-selected="false">Web</button>
+                            </li>
+                        </ul>
+                    </div>
+                    <div class="card-body">
+                        <div class="tab-content" id="templates-tab-content">
+                            <div class="tab-pane fade show active" id="all-templates" role="tabpanel" aria-labelledby="all-templates-tab">
+                                <div class="d-flex justify-content-between align-items-center mb-3">
+                                    <h5 class="card-title">All Templates</h5>
+                                    <div class="input-group" style="max-width: 300px;">
+                                        <input type="text" class="form-control" id="template-search" placeholder="Search templates...">
+                                        <button class="btn btn-outline-secondary" type="button" id="template-search-btn">
+                                            <i class="bi bi-search"></i>
+                                        </button>
+                                    </div>
+                                </div>
+                                
+                                <div class="templates-container">
+                                    <!-- Templates will be populated dynamically -->
+                                    <div class="text-center py-5">
+                                        <div class="spinner-border text-primary" role="status">
+                                            <span class="visually-hidden">Loading...</span>
+                                        </div>
+                                        <p class="mt-2">Loading templates...</p>
+                                    </div>
+                                </div>
+                            </div>
+                            
+                            <div class="tab-pane fade" id="github-templates" role="tabpanel" aria-labelledby="github-templates-tab">
+                                <div class="d-flex justify-content-between align-items-center mb-3">
+                                    <h5 class="card-title">GitHub Templates</h5>
+                                    <div class="input-group" style="max-width: 300px;">
+                                        <input type="text" class="form-control" id="github-template-search" placeholder="Search GitHub templates...">
+                                        <button class="btn btn-outline-secondary" type="button" id="github-template-search-btn">
+                                            <i class="bi bi-search"></i>
+                                        </button>
+                                    </div>
+                                </div>
+                                
+                                <div class="templates-container github-templates-container">
+                                    <!-- GitHub templates will be populated dynamically -->
+                                </div>
+                            </div>
+                            
+                            <div class="tab-pane fade" id="youtube-templates" role="tabpanel" aria-labelledby="youtube-templates-tab">
+                                <div class="d-flex justify-content-between align-items-center mb-3">
+                                    <h5 class="card-title">YouTube Templates</h5>
+                                    <div class="input-group" style="max-width: 300px;">
+                                        <input type="text" class="form-control" id="youtube-template-search" placeholder="Search YouTube templates...">
+                                        <button class="btn btn-outline-secondary" type="button" id="youtube-template-search-btn">
+                                            <i class="bi bi-search"></i>
+                                        </button>
+                                    </div>
+                                </div>
+                                
+                                <div class="templates-container youtube-templates-container">
+                                    <!-- YouTube templates will be populated dynamically -->
+                                </div>
+                            </div>
+                            
+                            <div class="tab-pane fade" id="arxiv-templates" role="tabpanel" aria-labelledby="arxiv-templates-tab">
+                                <div class="d-flex justify-content-between align-items-center mb-3">
+                                    <h5 class="card-title">ArXiv Templates</h5>
+                                    <div class="input-group" style="max-width: 300px;">
+                                        <input type="text" class="form-control" id="arxiv-template-search" placeholder="Search ArXiv templates...">
+                                        <button class="btn btn-outline-secondary" type="button" id="arxiv-template-search-btn">
+                                            <i class="bi bi-search"></i>
+                                        </button>
+                                    </div>
+                                </div>
+                                
+                                <div class="templates-container arxiv-templates-container">
+                                    <!-- ArXiv templates will be populated dynamically -->
+                                </div>
+                            </div>
+                            
+                            <div class="tab-pane fade" id="web-templates" role="tabpanel" aria-labelledby="web-templates-tab">
+                                <div class="d-flex justify-content-between align-items-center mb-3">
+                                    <h5 class="card-title">Web Templates</h5>
+                                    <div class="input-group" style="max-width: 300px;">
+                                        <input type="text" class="form-control" id="web-template-search" placeholder="Search Web templates...">
+                                        <button class="btn btn-outline-secondary" type="button" id="web-template-search-btn">
+                                            <i class="bi bi-search"></i>
+                                        </button>
+                                    </div>
+                                </div>
+                                
+                                <div class="templates-container web-templates-container">
+                                    <!-- Web templates will be populated dynamically -->
+                                </div>
+                            </div>
+                        </div>
+                    </div>
+                    <div class="card-footer">
+                        <div class="d-flex justify-content-between">
+                            <button class="btn btn-outline-primary" id="import-templates-btn">
+                                <i class="bi bi-upload"></i> Import Templates
+                            </button>
+                            <button class="btn btn-outline-primary" id="export-templates-btn">
+                                <i class="bi bi-download"></i> Export Templates
+                            </button>
+                        </div>
+                    </div>
+                </div>
+            </div>
+        </div>
+    </div>
+    
+    <!-- Template Edit Modal -->
+    <div class="modal fade" id="template-edit-modal" tabindex="-1" aria-labelledby="template-edit-modal-label" aria-hidden="true">
+        <div class="modal-dialog modal-lg">
+            <div class="modal-content">
+                <div class="modal-header">
+                    <h5 class="modal-title" id="template-edit-modal-label">Edit Template</h5>
+                    <button type="button" class="btn-close" data-bs-dismiss="modal" aria-label="Close"></button>
+                </div>
+                <div class="modal-body">
+                    <form id="template-edit-form">
+                        <div class="mb-3">
+                            <label for="template-name" class="form-label">Template Name</label>
+                            <input type="text" class="form-control" id="template-name" required>
+                        </div>
+                        <div class="mb-3">
+                            <label for="template-description" class="form-label">Description</label>
+                            <textarea class="form-control" id="template-description" rows="3"></textarea>
+                        </div>
+                        <div class="mb-3">
+                            <label for="template-config" class="form-label">Configuration (JSON)</label>
+                            <textarea class="form-control" id="template-config" rows="10" required></textarea>
+                        </div>
+                        <input type="hidden" id="template-id">
+                        <input type="hidden" id="template-type">
+                    </form>
+                </div>
+                <div class="modal-footer">
+                    <button type="button" class="btn btn-secondary" data-bs-dismiss="modal">Cancel</button>
+                    <button type="button" class="btn btn-primary" id="save-template-btn">Save Changes</button>
+                </div>
+            </div>
+        </div>
+    </div>
+    
+    <!-- Import Templates Modal -->
+    <div class="modal fade" id="import-templates-modal" tabindex="-1" aria-labelledby="import-templates-modal-label" aria-hidden="true">
+        <div class="modal-dialog">
+            <div class="modal-content">
+                <div class="modal-header">
+                    <h5 class="modal-title" id="import-templates-modal-label">Import Templates</h5>
+                    <button type="button" class="btn-close" data-bs-dismiss="modal" aria-label="Close"></button>
+                </div>
+                <div class="modal-body">
+                    <div class="mb-3">
+                        <label for="import-file" class="form-label">Select JSON File</label>
+                        <input class="form-control" type="file" id="import-file" accept=".json">
+                    </div>
+                    <div class="alert alert-info">
+                        <p>Import templates from a JSON file. The file should contain an array of template objects.</p>
+                    </div>
+                </div>
+                <div class="modal-footer">
+                    <button type="button" class="btn btn-secondary" data-bs-dismiss="modal">Cancel</button>
+                    <button type="button" class="btn btn-primary" id="confirm-import-btn">Import</button>
                 </div>
             </div>
         </div>
@@ -247,15 +222,6 @@
 
     <script src="https://cdn.jsdelivr.net/npm/bootstrap@5.3.0-alpha1/dist/js/bootstrap.bundle.min.js"></script>
     
-<<<<<<< HEAD
-    <!-- Core Utilities -->
-    <script src="/static/js/utils.js"></script>
-    <script src="/static/js/event_bus.js"></script>
-    <script src="/static/js/state_manager.js"></script>
-    <script src="/static/js/api_client.js"></script>
-    
-    <!-- Application Scripts -->
-=======
     <!-- Shared modules -->
     <script src="/static/js/shared/utils.js"></script>
     <script src="/static/js/shared/event_bus.js"></script>
@@ -265,8 +231,7 @@
     <script src="/static/js/shared/theme_manager.js"></script>
     
     <!-- Application scripts -->
->>>>>>> 267b2941
     <script src="/static/js/templates_management.js"></script>
     <script src="/static/js/app.js"></script>
 </body>
-</html>+</html>
