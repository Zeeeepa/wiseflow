// Data Mining JavaScript

document.addEventListener('DOMContentLoaded', function() {
    // Initialize data mining functionality
    initDataMining();
    
    // Load active data mining tasks
    loadDataMiningTasks();
    
<<<<<<< HEAD
    // Add event listener for "Add YouTube Mining" button in listings tab
    document.getElementById('add-youtube-mining-btn').addEventListener('click', function() {
        // Show YouTube configuration dialog
        showYouTubeConfigDialog();
=======
    // Add event listener for the "Add Arxiv Mining" button to open the ArXiv dialog
    document.getElementById('add-arxiv-mining-btn').addEventListener('click', function() {
        const arxivConfigModal = new bootstrap.Modal(document.getElementById('arxivConfigModal'));
        arxivConfigModal.show();
>>>>>>> 1c4b0554
    });
});

// Initialize data mining functionality
function initDataMining() {
    // Add event listeners for data mining task creation
    setupDataMiningTaskCreation('github');
    setupDataMiningTaskCreation('arxiv');
    setupDataMiningTaskCreation('web');
    setupDataMiningTaskCreation('youtube');
    
    // Add event listeners for task actions (view, edit, toggle, delete)
    setupTaskActionListeners();
    
    // Add event listeners for task interconnection
    setupTaskInterconnection();
}

// Load active data mining tasks
function loadDataMiningTasks() {
    // Show loading indicator
    const miningListings = document.getElementById('mining-listings');
    if (miningListings) {
        miningListings.innerHTML = '<tr><td colspan="5" class="text-center"><i class="bi bi-arrow-repeat spin me-2"></i> Loading tasks...</td></tr>';
    }
    
    // Fetch tasks from API
    fetch('/data-mining/api/data-mining/tasks')
        .then(response => response.json())
        .then(data => {
            if (data.status === 'success' && data.tasks) {
                displayDataMiningTasks(data.tasks);
            } else {
                if (miningListings) {
                    miningListings.innerHTML = '<tr><td colspan="5" class="text-center">No data mining tasks found</td></tr>';
                }
            }
        })
        .catch(error => {
            console.error('Error loading data mining tasks:', error);
            if (miningListings) {
                miningListings.innerHTML = '<tr><td colspan="5" class="text-center text-danger">Error loading tasks</td></tr>';
            }
        });
}

// Display data mining tasks
function displayDataMiningTasks(tasks) {
    const miningListings = document.getElementById('mining-listings');
    if (!miningListings) return;
    
    if (tasks.length === 0) {
        miningListings.innerHTML = '<tr><td colspan="5" class="text-center">No data mining tasks found</td></tr>';
        return;
    }
    
    // Clear existing content
    miningListings.innerHTML = '';
    
    // Sort tasks by updated_at (newest first)
    tasks.sort((a, b) => new Date(b.updated_at) - new Date(a.updated_at));
    
    // Add each task to the table
    tasks.forEach(task => {
        const row = document.createElement('tr');
        
        // Format date
        const updatedDate = new Date(task.updated_at).toLocaleString();
        
        // Determine status badge class
        let statusBadgeClass = 'bg-secondary';
        if (task.status === 'active') {
            statusBadgeClass = 'bg-success';
        } else if (task.status === 'running') {
            statusBadgeClass = 'bg-primary';
        } else if (task.status === 'error') {
            statusBadgeClass = 'bg-danger';
        }
        
        // Capitalize task type
        const typeDisplay = task.task_type.charAt(0).toUpperCase() + task.task_type.slice(1);
        
        row.innerHTML = `
            <td>${task.name}</td>
            <td>${typeDisplay}</td>
            <td><span class="badge ${statusBadgeClass}">${task.status}</span></td>
            <td>${updatedDate}</td>
            <td>
                <button class="btn btn-sm btn-outline-primary view-findings-btn" data-task-id="${task.task_id}">View Findings</button>
                <button class="btn btn-sm btn-outline-warning edit-task-btn" data-task-id="${task.task_id}">Edit</button>
                ${task.status === 'active' ? 
                    `<button class="btn btn-sm btn-outline-secondary toggle-task-btn" data-task-id="${task.task_id}" data-action="off">Turn Off</button>` : 
                    `<button class="btn btn-sm btn-outline-success toggle-task-btn" data-task-id="${task.task_id}" data-action="on">Turn On</button>`
                }
                <button class="btn btn-sm btn-outline-danger delete-task-btn" data-task-id="${task.task_id}">Remove</button>
                <button class="btn btn-sm btn-outline-info interconnect-task-btn" data-task-id="${task.task_id}" data-bs-toggle="modal" data-bs-target="#interconnectTaskModal">Interconnect</button>
            </td>
        `;
        
        miningListings.appendChild(row);
    });
    
    // Add event listeners to the newly created buttons
    addTaskButtonEventListeners();
}

// Add event listeners to task action buttons
function addTaskButtonEventListeners() {
    // View findings buttons
    document.querySelectorAll('.view-findings-btn').forEach(button => {
        button.addEventListener('click', function() {
            const taskId = this.getAttribute('data-task-id');
            showExpandedFindings(taskId);
        });
    });
    
    // Edit task buttons
    document.querySelectorAll('.edit-task-btn').forEach(button => {
        button.addEventListener('click', function() {
            const taskId = this.getAttribute('data-task-id');
            editTask(taskId);
        });
    });
    
    // Toggle task buttons
    document.querySelectorAll('.toggle-task-btn').forEach(button => {
        button.addEventListener('click', function() {
            const taskId = this.getAttribute('data-task-id');
            const action = this.getAttribute('data-action');
            toggleTask(taskId, action === 'on');
        });
    });
    
    // Delete task buttons
    document.querySelectorAll('.delete-task-btn').forEach(button => {
        button.addEventListener('click', function() {
            const taskId = this.getAttribute('data-task-id');
            deleteTask(taskId);
        });
    });
    
    // Interconnect task buttons
    document.querySelectorAll('.interconnect-task-btn').forEach(button => {
        button.addEventListener('click', function() {
            const taskId = this.getAttribute('data-task-id');
            prepareInterconnectModal(taskId);
        });
    });
}

// Setup data mining task creation
function setupDataMiningTaskCreation(taskType) {
    const startSearchBtn = document.getElementById(`start-${taskType}-search-btn`);
    const searchForm = document.getElementById(`${taskType}-search-form`);
    
    if (startSearchBtn && searchForm) {
        startSearchBtn.addEventListener('click', function() {
            // Get form data
            const searchGoal = document.getElementById(`${taskType}-search-goal`).value;
            const searchDescription = document.getElementById(`${taskType}-search-description`).value;
            
            // Validate required fields
            if (!searchGoal) {
                alert('Please enter a search goal');
                return;
            }
            
            // Get additional parameters based on task type
            let searchParams = {
                goal: searchGoal,
                description: searchDescription
            };
            
            // Add type-specific parameters
            if (taskType === 'github') {
                const searchStrategy = document.getElementById('github-search-strategy').value;
                const searchPriority = document.getElementById('github-search-priority').value;
                searchParams.strategy = searchStrategy;
                searchParams.priority = searchPriority;
            } else if (taskType === 'arxiv') {
                const searchCategory = document.getElementById('arxiv-search-category').value;
                const searchSort = document.getElementById('arxiv-search-sort').value;
                searchParams.category = searchCategory;
                searchParams.sort = searchSort;
            } else if (taskType === 'web') {
                const searchType = document.getElementById('web-search-type').value;
                const searchTimeframe = document.getElementById('web-search-timeframe').value;
                searchParams.type = searchType;
                searchParams.timeframe = searchTimeframe;
            } else if (taskType === 'youtube') {
                const searchType = document.getElementById('youtube-search-type').value;
                const searchDuration = document.getElementById('youtube-search-duration').value;
                searchParams.type = searchType;
                searchParams.duration = searchDuration;
            }
            
            // Create FormData object
            const formData = new FormData();
            formData.append('name', searchGoal);
            formData.append('task_type', taskType);
            formData.append('description', searchDescription);
            formData.append('search_params', JSON.stringify(searchParams));
            
            // Add context files if any
            const contextFilesList = document.getElementById(`${taskType}-selected-files-list`);
            if (contextFilesList) {
                const fileItems = contextFilesList.querySelectorAll('li');
                fileItems.forEach((item, index) => {
                    const fileInput = document.getElementById(`${taskType}-context-file-input`);
                    if (fileInput && fileInput.files[index]) {
                        formData.append('context_files', fileInput.files[index]);
                    }
                });
            }
            
            // Show search in progress
            const searchStatus = document.getElementById(`${taskType}-search-status`);
            if (searchStatus) {
                searchStatus.innerHTML = '<i class="bi bi-arrow-repeat spin me-2"></i> Creating data mining task...';
                searchStatus.className = 'mt-3 text-center text-primary';
            }
            
            // Create the task via API
            fetch('/data-mining/api/data-mining/tasks', {
                method: 'POST',
                body: formData
            })
            .then(response => response.json())
            .then(data => {
                if (data.status === 'success') {
                    if (searchStatus) {
                        searchStatus.innerHTML = '<i class="bi bi-check-circle-fill me-2"></i> Data mining task created successfully!';
                        searchStatus.className = 'mt-3 text-center text-success';
                    }
                    
                    // Redirect to listings tab to show results
                    document.getElementById('listings-tab').click();
                    
                    // Reload tasks
                    loadDataMiningTasks();
                    
                    // Reset form
                    searchForm.reset();
                } else {
                    if (searchStatus) {
                        searchStatus.innerHTML = `<i class="bi bi-exclamation-triangle-fill me-2"></i> Error: ${data.message || 'Failed to create task'}`;
                        searchStatus.className = 'mt-3 text-center text-danger';
                    }
                }
            })
            .catch(error => {
                console.error('Error creating data mining task:', error);
                if (searchStatus) {
                    searchStatus.innerHTML = '<i class="bi bi-exclamation-triangle-fill me-2"></i> Error creating task';
                    searchStatus.className = 'mt-3 text-center text-danger';
                }
            });
        });
    }
}

// Setup task action listeners
function setupTaskActionListeners() {
    // These are set up when tasks are loaded
}

// View task findings
function viewTaskFindings(taskId) {
    // Fetch task results
    fetch(`/data-mining/api/data-mining/tasks/${taskId}/results`)
        .then(response => response.json())
        .then(data => {
            if (data.status === 'success') {
                // Show results in a modal
                showTaskResultsModal(taskId, data.results);
            } else {
                alert('Error fetching task results');
            }
        })
        .catch(error => {
            console.error('Error fetching task results:', error);
            alert('Error fetching task results');
        });
}

// Show task results modal
function showTaskResultsModal(taskId, results) {
    // Create modal if it doesn't exist
    let modal = document.getElementById('taskResultsModal');
    if (!modal) {
        modal = document.createElement('div');
        modal.className = 'modal fade';
        modal.id = 'taskResultsModal';
        modal.tabIndex = '-1';
        modal.setAttribute('aria-labelledby', 'taskResultsModalLabel');
        modal.setAttribute('aria-hidden', 'true');
        
        modal.innerHTML = `
            <div class="modal-dialog modal-lg">
                <div class="modal-content">
                    <div class="modal-header">
                        <h5 class="modal-title" id="taskResultsModalLabel">Task Results</h5>
                        <button type="button" class="btn-close" data-bs-dismiss="modal" aria-label="Close"></button>
                    </div>
                    <div class="modal-body" id="taskResultsModalBody">
                        <!-- Results will be inserted here -->
                    </div>
                    <div class="modal-footer">
                        <button type="button" class="btn btn-secondary" data-bs-dismiss="modal">Close</button>
                        <button type="button" class="btn btn-primary" id="analyzeTaskBtn">Analyze</button>
                    </div>
                </div>
            </div>
        `;
        
        document.body.appendChild(modal);
        
        // Add event listener for analyze button
        document.getElementById('analyzeTaskBtn').addEventListener('click', function() {
            analyzeTask(taskId);
        });
    }
    
    // Update modal content
    const modalBody = document.getElementById('taskResultsModalBody');
    
    if (results.error) {
        modalBody.innerHTML = `<div class="alert alert-danger">${results.error}</div>`;
    } else if (results.analysis) {
        // Show analysis results
        let analysisHtml = '<h4>Analysis Results</h4>';
        
        // Entities
        if (results.analysis.entities && results.analysis.entities.length > 0) {
            analysisHtml += '<h5>Entities</h5><ul>';
            results.analysis.entities.forEach(entity => {
                analysisHtml += `<li><strong>${entity.name}</strong> (${entity.type}): ${entity.description || ''}</li>`;
            });
            analysisHtml += '</ul>';
        }
        
        // Topics
        if (results.analysis.topics && results.analysis.topics.length > 0) {
            analysisHtml += '<h5>Topics</h5><ul>';
            results.analysis.topics.forEach(topic => {
                analysisHtml += `<li><strong>${topic.label}</strong>: ${topic.description || ''}</li>`;
            });
            analysisHtml += '</ul>';
        }
        
        // Temporal patterns
        if (results.analysis.temporal_patterns && results.analysis.temporal_patterns.patterns) {
            analysisHtml += '<h5>Temporal Patterns</h5><ul>';
            results.analysis.temporal_patterns.patterns.forEach(pattern => {
                analysisHtml += `<li><strong>${pattern.pattern_type}</strong>: ${pattern.description || ''}</li>`;
            });
            analysisHtml += '</ul>';
            
            if (results.analysis.temporal_patterns.summary) {
                analysisHtml += `<p><strong>Summary:</strong> ${results.analysis.temporal_patterns.summary}</p>`;
            }
        }
        
        // Knowledge graph
        if (results.analysis.knowledge_graph_path) {
            analysisHtml += `<h5>Knowledge Graph</h5>
                <div class="text-center">
                    <img src="${results.analysis.knowledge_graph_path}" class="img-fluid" alt="Knowledge Graph">
                </div>`;
        }
        
        modalBody.innerHTML = analysisHtml;
    } else {
        // Show raw results
        modalBody.innerHTML = `
            <div class="alert alert-info">No analysis available yet. Click "Analyze" to generate insights.</div>
            <h5>Raw Results</h5>
            <pre class="bg-light p-3">${JSON.stringify(results, null, 2)}</pre>
        `;
    }
    
    // Show the modal
    const modalInstance = new bootstrap.Modal(modal);
    modalInstance.show();
}

// Analyze task
function analyzeTask(taskId) {
    // Show loading indicator
    const modalBody = document.getElementById('taskResultsModalBody');
    modalBody.innerHTML = '<div class="text-center"><i class="bi bi-arrow-repeat spin me-2"></i> Analyzing data... This may take a moment.</div>';
    
    // Call analyze API
    fetch(`/data-mining/api/data-mining/tasks/${taskId}/analyze`, {
        method: 'POST'
    })
    .then(response => response.json())
    .then(data => {
        if (data.status === 'success') {
            modalBody.innerHTML = '<div class="alert alert-success">Analysis started. This may take a few minutes. Close this modal and check back later.</div>';
            
            // Reload task results after a delay
            setTimeout(() => {
                viewTaskFindings(taskId);
            }, 5000);
        } else {
            modalBody.innerHTML = `<div class="alert alert-danger">Error starting analysis: ${data.message || 'Unknown error'}</div>`;
        }
    })
    .catch(error => {
        console.error('Error analyzing task:', error);
        modalBody.innerHTML = '<div class="alert alert-danger">Error starting analysis. Please try again later.</div>';
    });
}

// Edit task
function editTask(taskId) {
    // Fetch task details
    fetch(`/data-mining/api/data-mining/tasks/${taskId}`)
        .then(response => response.json())
        .then(data => {
            if (data.status === 'success' && data.task) {
                showEditTaskModal(data.task);
            } else {
                alert('Error fetching task details');
            }
        })
        .catch(error => {
            console.error('Error fetching task details:', error);
            alert('Error fetching task details');
        });
}

// Show edit task modal
function showEditTaskModal(task) {
    // Create modal if it doesn't exist
    let modal = document.getElementById('editTaskModal');
    if (!modal) {
        modal = document.createElement('div');
        modal.className = 'modal fade';
        modal.id = 'editTaskModal';
        modal.tabIndex = '-1';
        modal.setAttribute('aria-labelledby', 'editTaskModalLabel');
        modal.setAttribute('aria-hidden', 'true');
        
        modal.innerHTML = `
            <div class="modal-dialog">
                <div class="modal-content">
                    <div class="modal-header">
                        <h5 class="modal-title" id="editTaskModalLabel">Edit Task</h5>
                        <button type="button" class="btn-close" data-bs-dismiss="modal" aria-label="Close"></button>
                    </div>
                    <div class="modal-body">
                        <form id="editTaskForm">
                            <input type="hidden" id="edit-task-id">
                            <div class="mb-3">
                                <label for="edit-task-name" class="form-label">Task Name</label>
                                <input type="text" class="form-control" id="edit-task-name" required>
                            </div>
                            <div class="mb-3">
                                <label for="edit-task-description" class="form-label">Description</label>
                                <textarea class="form-control" id="edit-task-description" rows="3"></textarea>
                            </div>
                            <div class="mb-3">
                                <label for="edit-task-params" class="form-label">Search Parameters</label>
                                <textarea class="form-control" id="edit-task-params" rows="5"></textarea>
                                <small class="text-muted">JSON format</small>
                            </div>
                        </form>
                    </div>
                    <div class="modal-footer">
                        <button type="button" class="btn btn-secondary" data-bs-dismiss="modal">Cancel</button>
                        <button type="button" class="btn btn-primary" id="saveTaskChangesBtn">Save Changes</button>
                    </div>
                </div>
            </div>
        `;
        
        document.body.appendChild(modal);
        
        // Add event listener for save button
        document.getElementById('saveTaskChangesBtn').addEventListener('click', function() {
            saveTaskChanges();
        });
    }
    
    // Fill form with task details
    document.getElementById('edit-task-id').value = task.task_id;
    document.getElementById('edit-task-name').value = task.name;
    document.getElementById('edit-task-description').value = task.description;
    document.getElementById('edit-task-params').value = JSON.stringify(task.search_params, null, 2);
    
    // Update modal title
    document.getElementById('editTaskModalLabel').textContent = `Edit Task: ${task.name}`;
    
    // Show the modal
    const modalInstance = new bootstrap.Modal(modal);
    modalInstance.show();
}

// Save task changes
function saveTaskChanges() {
    const taskId = document.getElementById('edit-task-id').value;
    const name = document.getElementById('edit-task-name').value;
    const description = document.getElementById('edit-task-description').value;
    let searchParams;
    
    try {
        searchParams = JSON.parse(document.getElementById('edit-task-params').value);
    } catch (error) {
        alert('Invalid JSON in search parameters');
        return;
    }
    
    // Prepare update data
    const updateData = {
        name: name,
        description: description,
        search_params: searchParams
    };
    
    // Update task via API
    fetch(`/data-mining/api/data-mining/tasks/${taskId}`, {
        method: 'PUT',
        headers: {
            'Content-Type': 'application/json'
        },
        body: JSON.stringify(updateData)
    })
    .then(response => response.json())
    .then(data => {
        if (data.status === 'success') {
            // Close modal
            const modal = bootstrap.Modal.getInstance(document.getElementById('editTaskModal'));
            modal.hide();
            
            // Reload tasks
            loadDataMiningTasks();
            
            // Show success message
            alert('Task updated successfully');
        } else {
            alert(`Error updating task: ${data.message || 'Unknown error'}`);
        }
    })
    .catch(error => {
        console.error('Error updating task:', error);
        alert('Error updating task');
    });
}

// Toggle task status
function toggleTask(taskId, active) {
    // Confirm action
    const action = active ? 'activate' : 'deactivate';
    if (!confirm(`Are you sure you want to ${action} this task?`)) {
        return;
    }
    
    // Toggle task via API
    fetch(`/data-mining/api/data-mining/tasks/${taskId}/toggle`, {
        method: 'POST',
        headers: {
            'Content-Type': 'application/json'
        },
        body: JSON.stringify({ active: active })
    })
    .then(response => response.json())
    .then(data => {
        if (data.status === 'success') {
            // Reload tasks
            loadDataMiningTasks();
        } else {
            alert(`Error toggling task: ${data.message || 'Unknown error'}`);
        }
    })
    .catch(error => {
        console.error('Error toggling task:', error);
        alert('Error toggling task');
    });
}

// Delete task
function deleteTask(taskId) {
    // Confirm deletion
    if (!confirm('Are you sure you want to delete this task? This action cannot be undone.')) {
        return;
    }
    
    // Delete task via API
    fetch(`/data-mining/api/data-mining/tasks/${taskId}`, {
        method: 'DELETE'
    })
    .then(response => response.json())
    .then(data => {
        if (data.status === 'success') {
            // Reload tasks
            loadDataMiningTasks();
        } else {
            alert(`Error deleting task: ${data.message || 'Unknown error'}`);
        }
    })
    .catch(error => {
        console.error('Error deleting task:', error);
        alert('Error deleting task');
    });
}

// Setup task interconnection
function setupTaskInterconnection() {
    // Create interconnect modal if it doesn't exist
    let modal = document.getElementById('interconnectTaskModal');
    if (!modal) {
        modal = document.createElement('div');
        modal.className = 'modal fade';
        modal.id = 'interconnectTaskModal';
        modal.tabIndex = '-1';
        modal.setAttribute('aria-labelledby', 'interconnectTaskModalLabel');
        modal.setAttribute('aria-hidden', 'true');
        
        modal.innerHTML = `
            <div class="modal-dialog">
                <div class="modal-content">
                    <div class="modal-header">
                        <h5 class="modal-title" id="interconnectTaskModalLabel">Interconnect Tasks</h5>
                        <button type="button" class="btn-close" data-bs-dismiss="modal" aria-label="Close"></button>
                    </div>
                    <div class="modal-body">
                        <form id="interconnectTaskForm">
                            <input type="hidden" id="source-task-id">
                            <div class="mb-3">
                                <label for="target-task-select" class="form-label">Connect with Task</label>
                                <select class="form-select" id="target-task-select" required>
                                    <option value="">Select a task</option>
                                </select>
                            </div>
                            <div class="mb-3">
                                <label for="interconnection-type" class="form-label">Connection Type</label>
                                <select class="form-select" id="interconnection-type" required>
                                    <option value="feed">Feed results as input</option>
                                    <option value="filter">Use as filter</option>
                                    <option value="combine">Combine results</option>
                                    <option value="sequence">Run in sequence</option>
                                </select>
                            </div>
                            <div class="mb-3">
                                <label for="interconnection-description" class="form-label">Description</label>
                                <textarea class="form-control" id="interconnection-description" rows="3" placeholder="Describe how these tasks should work together..."></textarea>
                            </div>
                        </form>
                    </div>
                    <div class="modal-footer">
                        <button type="button" class="btn btn-secondary" data-bs-dismiss="modal">Cancel</button>
                        <button type="button" class="btn btn-primary" id="saveInterconnectionBtn">Connect Tasks</button>
                    </div>
                </div>
            </div>
        `;
        
        document.body.appendChild(modal);
        
        // Add event listener for save button
        document.getElementById('saveInterconnectionBtn').addEventListener('click', function() {
            saveTaskInterconnection();
        });
    }
}

// Prepare interconnect modal
function prepareInterconnectModal(taskId) {
    // Set source task ID
    document.getElementById('source-task-id').value = taskId;
    
    // Fetch all tasks to populate target select
    fetch('/data-mining/api/data-mining/tasks')
        .then(response => response.json())
        .then(data => {
            if (data.status === 'success' && data.tasks) {
                const targetSelect = document.getElementById('target-task-select');
                targetSelect.innerHTML = '<option value="">Select a task</option>';
                
                // Add all tasks except the source task
                data.tasks.forEach(task => {
                    if (task.task_id !== taskId) {
                        const option = document.createElement('option');
                        option.value = task.task_id;
                        option.textContent = `${task.name} (${task.task_type})`;
                        targetSelect.appendChild(option);
                    }
                });
            }
        })
        .catch(error => {
            console.error('Error fetching tasks for interconnection:', error);
        });
}

// Save task interconnection
function saveTaskInterconnection() {
    const sourceTaskId = document.getElementById('source-task-id').value;
    const targetTaskId = document.getElementById('target-task-select').value;
    const interconnectionType = document.getElementById('interconnection-type').value;
    const description = document.getElementById('interconnection-description').value;
    
    if (!targetTaskId) {
        alert('Please select a target task');
        return;
    }
    
    // Prepare interconnection data
    const interconnectionData = {
        target_task_id: targetTaskId,
        interconnection_type: interconnectionType,
        description: description
    };
    
    // Create interconnection via API
    fetch(`/data-mining/api/data-mining/tasks/${sourceTaskId}/interconnect`, {
        method: 'POST',
        headers: {
            'Content-Type': 'application/json'
        },
        body: JSON.stringify(interconnectionData)
    })
    .then(response => response.json())
    .then(data => {
        if (data.status === 'success') {
            // Close modal
            const modal = bootstrap.Modal.getInstance(document.getElementById('interconnectTaskModal'));
            modal.hide();
            
            // Show success message
            alert('Tasks interconnected successfully');
            
            // Reload tasks to show updated interconnections
            loadDataMiningTasks();
        } else {
            alert(`Error interconnecting tasks: ${data.message || 'Unknown error'}`);
        }
    })
    .catch(error => {
        console.error('Error interconnecting tasks:', error);
        alert('Error interconnecting tasks');
    });
<<<<<<< HEAD
}

// Show YouTube configuration dialog
function showYouTubeConfigDialog() {
    // Create modal if it doesn't exist
    let modal = document.getElementById('youtubeConfigModal');
    if (!modal) {
        modal = document.createElement('div');
        modal.className = 'modal fade';
        modal.id = 'youtubeConfigModal';
        modal.tabIndex = '-1';
        modal.setAttribute('aria-labelledby', 'youtubeConfigModalLabel');
        modal.setAttribute('aria-hidden', 'true');
        
        modal.innerHTML = `
            <div class="modal-dialog">
                <div class="modal-content">
                    <div class="modal-header">
                        <h5 class="modal-title" id="youtubeConfigModalLabel">YouTube Configuration</h5>
                        <button type="button" class="btn-close" data-bs-dismiss="modal" aria-label="Close"></button>
                    </div>
                    <div class="modal-body">
                        <form id="youtubeConfigForm">
                            <div class="mb-3">
                                <label for="youtube-search-type" class="form-label">Search Type</label>
                                <select class="form-select" id="youtube-search-type" required>
                                    <option value="videos">Videos</option>
                                    <option value="playlists">Playlists</option>
                                    <option value="channels">Channels</option>
                                </select>
                            </div>
                            <div class="mb-3">
                                <label for="youtube-search-timeframe" class="form-label">Timeframe</label>
                                <select class="form-select" id="youtube-search-timeframe" required>
                                    <option value="all">All Time</option>
                                    <option value="last-week">Last Week</option>
                                    <option value="last-month">Last Month</option>
                                    <option value="last-year">Last Year</option>
                                </select>
                            </div>
                            <div class="mb-3">
                                <label for="youtube-search-duration" class="form-label">Duration</label>
                                <select class="form-select" id="youtube-search-duration" required>
                                    <option value="all">All</option>
                                    <option value="short">Short</option>
                                    <option value="medium">Medium</option>
                                    <option value="long">Long</option>
                                </select>
                            </div>
                        </form>
                    </div>
                    <div class="modal-footer">
                        <button type="button" class="btn btn-secondary" data-bs-dismiss="modal">Cancel</button>
                        <button type="button" class="btn btn-primary" id="saveYouTubeConfigBtn">Save Configuration</button>
                    </div>
                </div>
            </div>
        `;
        
        document.body.appendChild(modal);
        
        // Add event listener for save button
        document.getElementById('saveYouTubeConfigBtn').addEventListener('click', function() {
            saveYouTubeConfig();
        });
    }
}

// Save YouTube configuration
function saveYouTubeConfig() {
    const searchType = document.getElementById('youtube-search-type').value;
    const timeframe = document.getElementById('youtube-search-timeframe').value;
    const duration = document.getElementById('youtube-search-duration').value;
    
    // Prepare configuration data
    const configData = {
        search_type: searchType,
        timeframe: timeframe,
        duration: duration
    };
    
    // Save configuration via API
    fetch('/data-mining/api/data-mining/config', {
        method: 'POST',
        headers: {
            'Content-Type': 'application/json'
        },
        body: JSON.stringify(configData)
    })
    .then(response => response.json())
    .then(data => {
        if (data.status === 'success') {
            // Close modal
            const modal = bootstrap.Modal.getInstance(document.getElementById('youtubeConfigModal'));
            modal.hide();
            
            // Show success message
            alert('YouTube configuration saved successfully');
        } else {
            alert(`Error saving configuration: ${data.message || 'Unknown error'}`);
        }
    })
    .catch(error => {
        console.error('Error saving YouTube configuration:', error);
        alert('Error saving YouTube configuration');
    });
=======
>>>>>>> 1c4b0554
}<|MERGE_RESOLUTION|>--- conflicted
+++ resolved
@@ -7,17 +7,14 @@
     // Load active data mining tasks
     loadDataMiningTasks();
     
-<<<<<<< HEAD
     // Add event listener for "Add YouTube Mining" button in listings tab
     document.getElementById('add-youtube-mining-btn').addEventListener('click', function() {
         // Show YouTube configuration dialog
         showYouTubeConfigDialog();
-=======
     // Add event listener for the "Add Arxiv Mining" button to open the ArXiv dialog
     document.getElementById('add-arxiv-mining-btn').addEventListener('click', function() {
         const arxivConfigModal = new bootstrap.Modal(document.getElementById('arxivConfigModal'));
         arxivConfigModal.show();
->>>>>>> 1c4b0554
     });
 });
 
@@ -762,7 +759,6 @@
         console.error('Error interconnecting tasks:', error);
         alert('Error interconnecting tasks');
     });
-<<<<<<< HEAD
 }
 
 // Show YouTube configuration dialog
@@ -869,6 +865,4 @@
         console.error('Error saving YouTube configuration:', error);
         alert('Error saving YouTube configuration');
     });
-=======
->>>>>>> 1c4b0554
-}+}
