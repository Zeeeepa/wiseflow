// Data Mining JavaScript

document.addEventListener('DOMContentLoaded', function() {
    // Initialize data mining functionality
    initDataMining();
    
    // Load active data mining tasks
    loadDataMiningTasks();
    
    // Add event listener for "Add YouTube Mining" button in listings tab
    document.getElementById('add-youtube-mining-btn').addEventListener('click', function() {
        // Show YouTube configuration dialog
        showYouTubeConfigDialog();
    // Add event listener for the "Add Arxiv Mining" button to open the ArXiv dialog
    document.getElementById('add-arxiv-mining-btn').addEventListener('click', function() {
        const arxivConfigModal = new bootstrap.Modal(document.getElementById('arxivConfigModal'));
        arxivConfigModal.show();
    });
});

// Initialize data mining functionality
function initDataMining() {
    // Add event listeners for data mining task creation
    setupDataMiningTaskCreation('github');
    setupDataMiningTaskCreation('arxiv');
    setupDataMiningTaskCreation('web');
    setupDataMiningTaskCreation('youtube');
    
    // Add event listeners for task actions (view, edit, toggle, delete)
    setupTaskActionListeners();
    
    // Add event listeners for task interconnection
    setupTaskInterconnection();
}

// Load active data mining tasks
function loadDataMiningTasks() {
    // Show loading indicator
    const miningListings = document.getElementById('mining-listings');
    if (miningListings) {
        miningListings.innerHTML = '<tr><td colspan="5" class="text-center"><i class="bi bi-arrow-repeat spin me-2"></i> Loading tasks...</td></tr>';
    }
    
    // Fetch tasks from API
    fetch('/data-mining/api/data-mining/tasks')
        .then(response => response.json())
        .then(data => {
            if (data.status === 'success' && data.tasks) {
                displayDataMiningTasks(data.tasks);
            } else {
                if (miningListings) {
                    miningListings.innerHTML = '<tr><td colspan="5" class="text-center">No data mining tasks found</td></tr>';
                }
            }
        })
        .catch(error => {
            console.error('Error loading data mining tasks:', error);
            if (miningListings) {
                miningListings.innerHTML = '<tr><td colspan="5" class="text-center text-danger">Error loading tasks</td></tr>';
            }
        });
}

// Display data mining tasks
function displayDataMiningTasks(tasks) {
    const miningListings = document.getElementById('mining-listings');
    if (!miningListings) return;
    
    if (tasks.length === 0) {
        miningListings.innerHTML = '<tr><td colspan="5" class="text-center">No data mining tasks found</td></tr>';
        return;
    }
    
    // Clear existing content
    miningListings.innerHTML = '';
    
    // Sort tasks by updated_at (newest first)
    tasks.sort((a, b) => new Date(b.updated_at) - new Date(a.updated_at));
    
    // Add each task to the table
    tasks.forEach(task => {
        const row = document.createElement('tr');
        
        // Format date
        const updatedDate = new Date(task.updated_at).toLocaleString();
        
        // Determine status badge class
        let statusBadgeClass = 'bg-secondary';
        if (task.status === 'active') {
            statusBadgeClass = 'bg-success';
        } else if (task.status === 'running') {
            statusBadgeClass = 'bg-primary';
        } else if (task.status === 'error') {
            statusBadgeClass = 'bg-danger';
        }
        
        // Capitalize task type
        const typeDisplay = task.task_type.charAt(0).toUpperCase() + task.task_type.slice(1);
        
        row.innerHTML = `
            <td>${task.name}</td>
            <td>${typeDisplay}</td>
            <td><span class="badge ${statusBadgeClass}">${task.status}</span></td>
            <td>${updatedDate}</td>
            <td>
                <button class="btn btn-sm btn-outline-primary view-findings-btn" data-task-id="${task.task_id}">View Findings</button>
                <button class="btn btn-sm btn-outline-warning edit-task-btn" data-task-id="${task.task_id}">Edit</button>
                ${task.status === 'active' ? 
                    `<button class="btn btn-sm btn-outline-secondary toggle-task-btn" data-task-id="${task.task_id}" data-action="off">Turn Off</button>` : 
                    `<button class="btn btn-sm btn-outline-success toggle-task-btn" data-task-id="${task.task_id}" data-action="on">Turn On</button>`
                }
                <button class="btn btn-sm btn-outline-danger delete-task-btn" data-task-id="${task.task_id}">Remove</button>
                <button class="btn btn-sm btn-outline-info interconnect-task-btn" data-task-id="${task.task_id}" data-bs-toggle="modal" data-bs-target="#interconnectTaskModal">Interconnect</button>
            </td>
        `;
        
        miningListings.appendChild(row);
    });
    
    // Add event listeners to the newly created buttons
    addTaskButtonEventListeners();
}

// Add event listeners to task action buttons
function addTaskButtonEventListeners() {
    // View findings buttons
    document.querySelectorAll('.view-findings-btn').forEach(button => {
        button.addEventListener('click', function() {
            const taskId = this.getAttribute('data-task-id');
            showExpandedFindings(taskId);
        });
    });
    
    // Edit task buttons
    document.querySelectorAll('.edit-task-btn').forEach(button => {
        button.addEventListener('click', function() {
            const taskId = this.getAttribute('data-task-id');
            editTask(taskId);
        });
    });
    
    // Toggle task buttons
    document.querySelectorAll('.toggle-task-btn').forEach(button => {
        button.addEventListener('click', function() {
            const taskId = this.getAttribute('data-task-id');
            const action = this.getAttribute('data-action');
            toggleTask(taskId, action === 'on');
        });
    });
    
    // Delete task buttons
    document.querySelectorAll('.delete-task-btn').forEach(button => {
        button.addEventListener('click', function() {
            const taskId = this.getAttribute('data-task-id');
            deleteTask(taskId);
        });
    });
    
    // Interconnect task buttons
    document.querySelectorAll('.interconnect-task-btn').forEach(button => {
        button.addEventListener('click', function() {
            const taskId = this.getAttribute('data-task-id');
            prepareInterconnectModal(taskId);
        });
    });
}

// Setup data mining task creation
function setupDataMiningTaskCreation(taskType) {
    const startSearchBtn = document.getElementById(`start-${taskType}-search-btn`);
    const searchForm = document.getElementById(`${taskType}-search-form`);
    
    if (startSearchBtn && searchForm) {
        startSearchBtn.addEventListener('click', function() {
            // Get form data
            const searchGoal = document.getElementById(`${taskType}-search-goal`).value;
            const searchDescription = document.getElementById(`${taskType}-search-description`).value;
            
            // Validate required fields
            if (!searchGoal) {
                alert('Please enter a search goal');
                return;
            }
            
            // Get additional parameters based on task type
            let searchParams = {
                goal: searchGoal,
                description: searchDescription
            };
            
            // Add type-specific parameters
            if (taskType === 'github') {
                const searchStrategy = document.getElementById('github-search-strategy').value;
                const searchPriority = document.getElementById('github-search-priority').value;
                searchParams.strategy = searchStrategy;
                searchParams.priority = searchPriority;
            } else if (taskType === 'arxiv') {
                const searchCategory = document.getElementById('arxiv-search-category').value;
                const searchSort = document.getElementById('arxiv-search-sort').value;
                searchParams.category = searchCategory;
                searchParams.sort = searchSort;
            } else if (taskType === 'web') {
                const searchType = document.getElementById('web-search-type').value;
                const searchTimeframe = document.getElementById('web-search-timeframe').value;
                searchParams.type = searchType;
                searchParams.timeframe = searchTimeframe;
            } else if (taskType === 'youtube') {
                const searchType = document.getElementById('youtube-search-type').value;
                const searchDuration = document.getElementById('youtube-search-duration').value;
                searchParams.type = searchType;
                searchParams.duration = searchDuration;
            }
            
            // Create FormData object
            const formData = new FormData();
            formData.append('name', searchGoal);
            formData.append('task_type', taskType);
            formData.append('description', searchDescription);
            formData.append('search_params', JSON.stringify(searchParams));
            
            // Add context files if any
            const contextFilesList = document.getElementById(`${taskType}-selected-files-list`);
            if (contextFilesList) {
                const fileItems = contextFilesList.querySelectorAll('li');
                fileItems.forEach((item, index) => {
                    const fileInput = document.getElementById(`${taskType}-context-file-input`);
                    if (fileInput && fileInput.files[index]) {
                        formData.append('context_files', fileInput.files[index]);
                    }
                });
            }
            
            // Show search in progress
            const searchStatus = document.getElementById(`${taskType}-search-status`);
            if (searchStatus) {
                searchStatus.innerHTML = '<i class="bi bi-arrow-repeat spin me-2"></i> Creating data mining task...';
                searchStatus.className = 'mt-3 text-center text-primary';
            }
            
            // Create the task via API
            fetch('/data-mining/api/data-mining/tasks', {
                method: 'POST',
                body: formData
            })
            .then(response => response.json())
            .then(data => {
                if (data.status === 'success') {
                    if (searchStatus) {
                        searchStatus.innerHTML = '<i class="bi bi-check-circle-fill me-2"></i> Data mining task created successfully!';
                        searchStatus.className = 'mt-3 text-center text-success';
                    }
                    
                    // Redirect to listings tab to show results
                    document.getElementById('listings-tab').click();
                    
                    // Reload tasks
                    loadDataMiningTasks();
                    
                    // Reset form
                    searchForm.reset();
                } else {
                    if (searchStatus) {
                        searchStatus.innerHTML = `<i class="bi bi-exclamation-triangle-fill me-2"></i> Error: ${data.message || 'Failed to create task'}`;
                        searchStatus.className = 'mt-3 text-center text-danger';
                    }
                }
            })
            .catch(error => {
                console.error('Error creating data mining task:', error);
                if (searchStatus) {
                    searchStatus.innerHTML = '<i class="bi bi-exclamation-triangle-fill me-2"></i> Error creating task';
                    searchStatus.className = 'mt-3 text-center text-danger';
                }
            });
        });
    }
}

// Setup task action listeners
function setupTaskActionListeners() {
    // These are set up when tasks are loaded
}

// View task findings
function viewTaskFindings(taskId) {
    // Fetch task results
    fetch(`/data-mining/api/data-mining/tasks/${taskId}/results`)
        .then(response => response.json())
        .then(data => {
            if (data.status === 'success') {
                // Show results in a modal
                showTaskResultsModal(taskId, data.results);
            } else {
                alert('Error fetching task results');
            }
        })
        .catch(error => {
            console.error('Error fetching task results:', error);
            alert('Error fetching task results');
        });
}

// Show task results modal
function showTaskResultsModal(taskId, results) {
    // Create modal if it doesn't exist
    let modal = document.getElementById('taskResultsModal');
    if (!modal) {
        modal = document.createElement('div');
        modal.className = 'modal fade';
        modal.id = 'taskResultsModal';
        modal.tabIndex = '-1';
        modal.setAttribute('aria-labelledby', 'taskResultsModalLabel');
        modal.setAttribute('aria-hidden', 'true');
        
        modal.innerHTML = `
            <div class="modal-dialog modal-lg">
                <div class="modal-content">
                    <div class="modal-header">
                        <h5 class="modal-title" id="taskResultsModalLabel">Task Results</h5>
                        <button type="button" class="btn-close" data-bs-dismiss="modal" aria-label="Close"></button>
                    </div>
                    <div class="modal-body" id="taskResultsModalBody">
                        <!-- Results will be inserted here -->
                    </div>
                    <div class="modal-footer">
                        <button type="button" class="btn btn-secondary" data-bs-dismiss="modal">Close</button>
                        <button type="button" class="btn btn-primary" id="analyzeTaskBtn">Analyze</button>
                    </div>
                </div>
            </div>
        `;
        
        document.body.appendChild(modal);
        
        // Add event listener for analyze button
        document.getElementById('analyzeTaskBtn').addEventListener('click', function() {
            analyzeTask(taskId);
        });
    }
    
    // Update modal content
    const modalBody = document.getElementById('taskResultsModalBody');
    
    if (results.error) {
        modalBody.innerHTML = `<div class="alert alert-danger">${results.error}</div>`;
    } else if (results.analysis) {
        // Show analysis results
        let analysisHtml = '<h4>Analysis Results</h4>';
        
        // Entities
        if (results.analysis.entities && results.analysis.entities.length > 0) {
            analysisHtml += '<h5>Entities</h5><ul>';
            results.analysis.entities.forEach(entity => {
                analysisHtml += `<li><strong>${entity.name}</strong> (${entity.type}): ${entity.description || ''}</li>`;
            });
            analysisHtml += '</ul>';
        }
        
        // Topics
        if (results.analysis.topics && results.analysis.topics.length > 0) {
            analysisHtml += '<h5>Topics</h5><ul>';
            results.analysis.topics.forEach(topic => {
                analysisHtml += `<li><strong>${topic.label}</strong>: ${topic.description || ''}</li>`;
            });
            analysisHtml += '</ul>';
        }
        
        // Temporal patterns
        if (results.analysis.temporal_patterns && results.analysis.temporal_patterns.patterns) {
            analysisHtml += '<h5>Temporal Patterns</h5><ul>';
            results.analysis.temporal_patterns.patterns.forEach(pattern => {
                analysisHtml += `<li><strong>${pattern.pattern_type}</strong>: ${pattern.description || ''}</li>`;
            });
            analysisHtml += '</ul>';
            
            if (results.analysis.temporal_patterns.summary) {
                analysisHtml += `<p><strong>Summary:</strong> ${results.analysis.temporal_patterns.summary}</p>`;
            }
        }
        
        // Knowledge graph
        if (results.analysis.knowledge_graph_path) {
            analysisHtml += `<h5>Knowledge Graph</h5>
                <div class="text-center">
                    <img src="${results.analysis.knowledge_graph_path}" class="img-fluid" alt="Knowledge Graph">
                </div>`;
        }
        
        modalBody.innerHTML = analysisHtml;
    } else {
        // Show raw results
        modalBody.innerHTML = `
            <div class="alert alert-info">No analysis available yet. Click "Analyze" to generate insights.</div>
            <h5>Raw Results</h5>
            <pre class="bg-light p-3">${JSON.stringify(results, null, 2)}</pre>
        `;
    }
    
    // Show the modal
    const modalInstance = new bootstrap.Modal(modal);
    modalInstance.show();
}

// Analyze task
function analyzeTask(taskId) {
    // Show loading indicator
    const modalBody = document.getElementById('taskResultsModalBody');
    modalBody.innerHTML = '<div class="text-center"><i class="bi bi-arrow-repeat spin me-2"></i> Analyzing data... This may take a moment.</div>';
    
    // Call analyze API
    fetch(`/data-mining/api/data-mining/tasks/${taskId}/analyze`, {
        method: 'POST'
    })
    .then(response => response.json())
    .then(data => {
        if (data.status === 'success') {
            modalBody.innerHTML = '<div class="alert alert-success">Analysis started. This may take a few minutes. Close this modal and check back later.</div>';
            
            // Reload task results after a delay
            setTimeout(() => {
                viewTaskFindings(taskId);
            }, 5000);
        } else {
            modalBody.innerHTML = `<div class="alert alert-danger">Error starting analysis: ${data.message || 'Unknown error'}</div>`;
        }
    })
    .catch(error => {
        console.error('Error analyzing task:', error);
        modalBody.innerHTML = '<div class="alert alert-danger">Error starting analysis. Please try again later.</div>';
    });
}

// Edit task
function editTask(taskId) {
    // Fetch task details
    fetch(`/data-mining/api/data-mining/tasks/${taskId}`)
        .then(response => response.json())
        .then(data => {
            if (data.status === 'success' && data.task) {
                showEditTaskModal(data.task);
            } else {
                alert('Error fetching task details');
            }
        })
        .catch(error => {
            console.error('Error fetching task details:', error);
            alert('Error fetching task details');
        });
}

// Show edit task modal
function showEditTaskModal(task) {
    // Create modal if it doesn't exist
    let modal = document.getElementById('editTaskModal');
    if (!modal) {
        modal = document.createElement('div');
        modal.className = 'modal fade';
        modal.id = 'editTaskModal';
        modal.tabIndex = '-1';
        modal.setAttribute('aria-labelledby', 'editTaskModalLabel');
        modal.setAttribute('aria-hidden', 'true');
        
        modal.innerHTML = `
            <div class="modal-dialog">
                <div class="modal-content">
                    <div class="modal-header">
                        <h5 class="modal-title" id="editTaskModalLabel">Edit Task</h5>
                        <button type="button" class="btn-close" data-bs-dismiss="modal" aria-label="Close"></button>
                    </div>
                    <div class="modal-body">
                        <form id="editTaskForm">
                            <input type="hidden" id="edit-task-id">
                            <div class="mb-3">
                                <label for="edit-task-name" class="form-label">Task Name</label>
                                <input type="text" class="form-control" id="edit-task-name" required>
                            </div>
                            <div class="mb-3">
                                <label for="edit-task-description" class="form-label">Description</label>
                                <textarea class="form-control" id="edit-task-description" rows="3"></textarea>
                            </div>
                            <div class="mb-3">
                                <label for="edit-task-params" class="form-label">Search Parameters</label>
                                <textarea class="form-control" id="edit-task-params" rows="5"></textarea>
                                <small class="text-muted">JSON format</small>
                            </div>
                        </form>
                    </div>
                    <div class="modal-footer">
                        <button type="button" class="btn btn-secondary" data-bs-dismiss="modal">Cancel</button>
                        <button type="button" class="btn btn-primary" id="saveTaskChangesBtn">Save Changes</button>
                    </div>
                </div>
            </div>
        `;
        
        document.body.appendChild(modal);
        
        // Add event listener for save button
        document.getElementById('saveTaskChangesBtn').addEventListener('click', function() {
            saveTaskChanges();
        });
    }
    
    // Fill form with task details
    document.getElementById('edit-task-id').value = task.task_id;
    document.getElementById('edit-task-name').value = task.name;
    document.getElementById('edit-task-description').value = task.description;
    document.getElementById('edit-task-params').value = JSON.stringify(task.search_params, null, 2);
    
    // Update modal title
    document.getElementById('editTaskModalLabel').textContent = `Edit Task: ${task.name}`;
    
    // Show the modal
    const modalInstance = new bootstrap.Modal(modal);
    modalInstance.show();
}

// Save task changes
function saveTaskChanges() {
    const taskId = document.getElementById('edit-task-id').value;
    const name = document.getElementById('edit-task-name').value;
    const description = document.getElementById('edit-task-description').value;
    let searchParams;
    
    try {
        searchParams = JSON.parse(document.getElementById('edit-task-params').value);
    } catch (error) {
        alert('Invalid JSON in search parameters');
        return;
    }
    
    // Prepare update data
    const updateData = {
        name: name,
        description: description,
        search_params: searchParams
    };
    
    // Update task via API
    fetch(`/data-mining/api/data-mining/tasks/${taskId}`, {
        method: 'PUT',
        headers: {
            'Content-Type': 'application/json'
        },
        body: JSON.stringify(updateData)
    })
    .then(response => response.json())
    .then(data => {
        if (data.status === 'success') {
            // Close modal
            const modal = bootstrap.Modal.getInstance(document.getElementById('editTaskModal'));
            modal.hide();
            
            // Reload tasks
            loadDataMiningTasks();
            
            // Show success message
            alert('Task updated successfully');
        } else {
            alert(`Error updating task: ${data.message || 'Unknown error'}`);
        }
    })
    .catch(error => {
        console.error('Error updating task:', error);
        alert('Error updating task');
    });
}

// Toggle task status
function toggleTask(taskId, active) {
    // Confirm action
    const action = active ? 'activate' : 'deactivate';
    if (!confirm(`Are you sure you want to ${action} this task?`)) {
        return;
    }
    
    // Toggle task via API
    fetch(`/data-mining/api/data-mining/tasks/${taskId}/toggle`, {
        method: 'POST',
        headers: {
            'Content-Type': 'application/json'
        },
        body: JSON.stringify({ active: active })
    })
    .then(response => response.json())
    .then(data => {
        if (data.status === 'success') {
            // Reload tasks
            loadDataMiningTasks();
        } else {
            alert(`Error toggling task: ${data.message || 'Unknown error'}`);
        }
    })
    .catch(error => {
        console.error('Error toggling task:', error);
        alert('Error toggling task');
    });
}

// Delete task
function deleteTask(taskId) {
    // Confirm deletion
    if (!confirm('Are you sure you want to delete this task? This action cannot be undone.')) {
        return;
    }
    
    // Delete task via API
    fetch(`/data-mining/api/data-mining/tasks/${taskId}`, {
        method: 'DELETE'
    })
    .then(response => response.json())
    .then(data => {
        if (data.status === 'success') {
            // Reload tasks
            loadDataMiningTasks();
        } else {
            alert(`Error deleting task: ${data.message || 'Unknown error'}`);
        }
    })
    .catch(error => {
        console.error('Error deleting task:', error);
        alert('Error deleting task');
    });
}

// Setup task interconnection
function setupTaskInterconnection() {
    // Create interconnect modal if it doesn't exist
    let modal = document.getElementById('interconnectTaskModal');
    if (!modal) {
        modal = document.createElement('div');
        modal.className = 'modal fade';
        modal.id = 'interconnectTaskModal';
        modal.tabIndex = '-1';
        modal.setAttribute('aria-labelledby', 'interconnectTaskModalLabel');
        modal.setAttribute('aria-hidden', 'true');
        
        modal.innerHTML = `
            <div class="modal-dialog">
                <div class="modal-content">
                    <div class="modal-header">
                        <h5 class="modal-title" id="interconnectTaskModalLabel">Interconnect Tasks</h5>
                        <button type="button" class="btn-close" data-bs-dismiss="modal" aria-label="Close"></button>
                    </div>
                    <div class="modal-body">
                        <form id="interconnectTaskForm">
                            <input type="hidden" id="source-task-id">
                            <div class="mb-3">
                                <label for="target-task-select" class="form-label">Connect with Task</label>
                                <select class="form-select" id="target-task-select" required>
                                    <option value="">Select a task</option>
                                </select>
                            </div>
                            <div class="mb-3">
                                <label for="interconnection-type" class="form-label">Connection Type</label>
                                <select class="form-select" id="interconnection-type" required>
                                    <option value="feed">Feed results as input</option>
                                    <option value="filter">Use as filter</option>
                                    <option value="combine">Combine results</option>
                                    <option value="sequence">Run in sequence</option>
                                </select>
                            </div>
                            <div class="mb-3">
                                <label for="interconnection-description" class="form-label">Description</label>
                                <textarea class="form-control" id="interconnection-description" rows="3" placeholder="Describe how these tasks should work together..."></textarea>
                            </div>
                        </form>
                    </div>
                    <div class="modal-footer">
                        <button type="button" class="btn btn-secondary" data-bs-dismiss="modal">Cancel</button>
                        <button type="button" class="btn btn-primary" id="saveInterconnectionBtn">Connect Tasks</button>
                    </div>
                </div>
            </div>
        `;
        
        document.body.appendChild(modal);
        
        // Add event listener for save button
        document.getElementById('saveInterconnectionBtn').addEventListener('click', function() {
            saveTaskInterconnection();
        });
    }
}

// Prepare interconnect modal
function prepareInterconnectModal(taskId) {
    // Set source task ID
    document.getElementById('source-task-id').value = taskId;
    
    // Fetch all tasks to populate target select
    fetch('/data-mining/api/data-mining/tasks')
        .then(response => response.json())
        .then(data => {
            if (data.status === 'success' && data.tasks) {
                const targetSelect = document.getElementById('target-task-select');
                targetSelect.innerHTML = '<option value="">Select a task</option>';
                
                // Add all tasks except the source task
                data.tasks.forEach(task => {
                    if (task.task_id !== taskId) {
                        const option = document.createElement('option');
                        option.value = task.task_id;
                        option.textContent = `${task.name} (${task.task_type})`;
                        targetSelect.appendChild(option);
                    }
                });
            }
        })
        .catch(error => {
            console.error('Error fetching tasks for interconnection:', error);
        });
}

// Save task interconnection
function saveTaskInterconnection() {
    const sourceTaskId = document.getElementById('source-task-id').value;
    const targetTaskId = document.getElementById('target-task-select').value;
    const interconnectionType = document.getElementById('interconnection-type').value;
    const description = document.getElementById('interconnection-description').value;
    
    if (!targetTaskId) {
        alert('Please select a target task');
        return;
    }
    
    // Prepare interconnection data
    const interconnectionData = {
        target_task_id: targetTaskId,
        interconnection_type: interconnectionType,
        description: description
    };
    
    // Create interconnection via API
    fetch(`/data-mining/api/data-mining/tasks/${sourceTaskId}/interconnect`, {
        method: 'POST',
        headers: {
            'Content-Type': 'application/json'
        },
        body: JSON.stringify(interconnectionData)
    })
    .then(response => response.json())
    .then(data => {
        if (data.status === 'success') {
            // Close modal
            const modal = bootstrap.Modal.getInstance(document.getElementById('interconnectTaskModal'));
            modal.hide();
            
            // Show success message
            alert('Tasks interconnected successfully');
            
            // Reload tasks to show updated interconnections
            loadDataMiningTasks();
        } else {
            alert(`Error interconnecting tasks: ${data.message || 'Unknown error'}`);
        }
    })
    .catch(error => {
        console.error('Error interconnecting tasks:', error);
        alert('Error interconnecting tasks');
    });
<<<<<<< HEAD
}
=======
}

// Show YouTube configuration dialog
function showYouTubeConfigDialog() {
    // Create modal if it doesn't exist
    let modal = document.getElementById('youtubeConfigModal');
    if (!modal) {
        modal = document.createElement('div');
        modal.className = 'modal fade';
        modal.id = 'youtubeConfigModal';
        modal.tabIndex = '-1';
        modal.setAttribute('aria-labelledby', 'youtubeConfigModalLabel');
        modal.setAttribute('aria-hidden', 'true');
        
        modal.innerHTML = `
            <div class="modal-dialog">
                <div class="modal-content">
                    <div class="modal-header">
                        <h5 class="modal-title" id="youtubeConfigModalLabel">YouTube Configuration</h5>
                        <button type="button" class="btn-close" data-bs-dismiss="modal" aria-label="Close"></button>
                    </div>
                    <div class="modal-body">
                        <form id="youtubeConfigForm">
                            <div class="mb-3">
                                <label for="youtube-search-type" class="form-label">Search Type</label>
                                <select class="form-select" id="youtube-search-type" required>
                                    <option value="videos">Videos</option>
                                    <option value="playlists">Playlists</option>
                                    <option value="channels">Channels</option>
                                </select>
                            </div>
                            <div class="mb-3">
                                <label for="youtube-search-timeframe" class="form-label">Timeframe</label>
                                <select class="form-select" id="youtube-search-timeframe" required>
                                    <option value="all">All Time</option>
                                    <option value="last-week">Last Week</option>
                                    <option value="last-month">Last Month</option>
                                    <option value="last-year">Last Year</option>
                                </select>
                            </div>
                            <div class="mb-3">
                                <label for="youtube-search-duration" class="form-label">Duration</label>
                                <select class="form-select" id="youtube-search-duration" required>
                                    <option value="all">All</option>
                                    <option value="short">Short</option>
                                    <option value="medium">Medium</option>
                                    <option value="long">Long</option>
                                </select>
                            </div>
                        </form>
                    </div>
                    <div class="modal-footer">
                        <button type="button" class="btn btn-secondary" data-bs-dismiss="modal">Cancel</button>
                        <button type="button" class="btn btn-primary" id="saveYouTubeConfigBtn">Save Configuration</button>
                    </div>
                </div>
            </div>
        `;
        
        document.body.appendChild(modal);
        
        // Add event listener for save button
        document.getElementById('saveYouTubeConfigBtn').addEventListener('click', function() {
            saveYouTubeConfig();
        });
    }
}

// Save YouTube configuration
function saveYouTubeConfig() {
    const searchType = document.getElementById('youtube-search-type').value;
    const timeframe = document.getElementById('youtube-search-timeframe').value;
    const duration = document.getElementById('youtube-search-duration').value;
    
    // Prepare configuration data
    const configData = {
        search_type: searchType,
        timeframe: timeframe,
        duration: duration
    };
    
    // Save configuration via API
    fetch('/data-mining/api/data-mining/config', {
        method: 'POST',
        headers: {
            'Content-Type': 'application/json'
        },
        body: JSON.stringify(configData)
    })
    .then(response => response.json())
    .then(data => {
        if (data.status === 'success') {
            // Close modal
            const modal = bootstrap.Modal.getInstance(document.getElementById('youtubeConfigModal'));
            modal.hide();
            
            // Show success message
            alert('YouTube configuration saved successfully');
        } else {
            alert(`Error saving configuration: ${data.message || 'Unknown error'}`);
        }
    })
    .catch(error => {
        console.error('Error saving YouTube configuration:', error);
        alert('Error saving YouTube configuration');
    });
}
>>>>>>> f306bbb6
<|MERGE_RESOLUTION|>--- conflicted
+++ resolved
@@ -759,10 +759,8 @@
         console.error('Error interconnecting tasks:', error);
         alert('Error interconnecting tasks');
     });
-<<<<<<< HEAD
-}
-=======
-}
+}
+
 
 // Show YouTube configuration dialog
 function showYouTubeConfigDialog() {
@@ -869,4 +867,3 @@
         alert('Error saving YouTube configuration');
     });
 }
->>>>>>> f306bbb6
